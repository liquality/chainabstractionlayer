import 'regenerator-runtime/runtime'
import { find, isArray, isBoolean, isFunction, isNumber, isString } from 'lodash'
import * as Ajv from 'ajv'

import providers from './providers'
import BlockSchema from './schema/Block.json'
import TransactionSchema from './schema/Transaction.json'

export default class ChainAbstractionLayer {
  /**
   * ChainAbstractionLayer client
   * @param {object} [provider] - The provider instance.
   * @param {string} [version] - Version string
   */
  constructor (provider, version) {
    if (provider) {
      this.addProvider(provider)
    }

    if (version) {
      /**
       * @type {string}
       */
      this.version = version
    }

    const ajv = new Ajv()
    this.validateTransaction = ajv.compile(TransactionSchema)
    this.validateBlock = ajv.compile(BlockSchema)
  }

  /**
   * Add a provider.
   * @param {Object} provider - The provider instance.
   * @return {Client}
   */
  addProvider (provider) {
    /**
     * @type {Object}
     */
    this.provider = provider
    return this
  }

  /**
   * Check the availability of a method.
   * @return {boolean}
   */
  _checkMethod (method) {
    if (!this.provider) {
      throw new Error('No provider provided')
    }

    if (!isFunction(this.provider[method])) {
      throw new Error(`Unimplemented method: ${method}`)
    }

    if (isFunction(this.provider._checkMethodVersionSupport)) {
      if (!this.provider._checkMethodVersionSupport(method, this.version)) {
        throw new Error(`Method "${method}" is not supported by version "${this.version}"`)
      }
    }

    if (!isFunction(this.provider[method])) {
      throw new Error(`Unimplemented method: ${method}`)
    }
  }

  /**
   * Generate a block
   * @param {!number} numberOfBlocks - Number of blocks to be generated
   * @return {Promise<string[], Error>} Returns a promise with Block hash of the
   *  generated blocks if resolved. Throws an Error if rejected.
   */
  async generateBlock (numberOfBlocks) {
    this._checkMethod('generateBlock')

    if (!isNumber(numberOfBlocks)) {
      throw new Error('Invalid number of blocks to be generated')
    }

    const blockHashes = await this.provider.generateBlock(numberOfBlocks)

    if (!isArray(blockHashes)) {
      throw new Error('Provider returned an invalid response')
    }

    const invalidBlock = find(blockHashes, blockHash => !(/^[A-Fa-f0-9]+$/.test(blockHash)))

    if (invalidBlock) {
      throw new Error('Provider returned an invalid response')
    }

    return blockHashes
  }

  /**
<<<<<<< HEAD
   * Get a block given its hash.
   * @param {!string} blockHash - A hexadecimal string that represents the *hash* of the desired block.
   * @param {boolean} [includeTx=false] - If true, fetches transaction in the block.
   * @return {Promise<Client.schemas.Block, Error>} Returns a Block with the same hash as the given input. Throws an Error if no block was found. If `includeTx` is true, the transaction property is an array of Transactions; otherwise, it is a list of transaction hashes.
   */
  async getBlockByHash (blockHash, includeTx = false) {
    this._checkMethod('getBlockByHash')

    if (!isString(blockHash)) {
      throw new Error('Block hash should be a string')
    }

    if (!(/^[A-Fa-f0-9]+$/.test(blockHash))) {
      throw new Error('Block hash should be a valid hex string')
    }

    if (!isBoolean(includeTx)) {
      throw new Error('Second parameter should be boolean')
    }

    const block = await this.provider.getBlockByHash(blockHash, includeTx)

    if (!this.validateBlock(block)) {
      throw new Error('Provider returned an invalid block')
    }

    return block
  }

  /**
   * Get a block given its number.
   * @param {!number} blockNumber - The number of the desired block.
   * @param {boolean} [includeTx=false] - If true, fetches transaction in the block.
   * @return {Promise<Client.schemas.Block, Error>} Returns a Block with the same number as the given input. Throws an Error if no block was found. If `includeTx` is true, the transaction property is an array of Transactions; otherwise, it is a list of transaction hashes.
=======
   * Get block by number
   * @param {!number} blockNumber - Number of the block to be fetched
   * @param {boolean} [includeTx=false] - If true, fetches transaction in the block
   * @return {ChainAbstractionLayer.schemas.Block} Returns a Block
>>>>>>> c3443a39
   */
  async getBlockByNumber (blockNumber, includeTx = false) {
    this._checkMethod('getBlockByNumber')

    if (!isNumber(blockNumber)) {
      throw new Error('Invalid Block number')
    }

    if (!isBoolean(includeTx)) {
      throw new Error('Second parameter should be boolean')
    }

    const block = await this.provider.getBlockByNumber(blockNumber, includeTx)

    if (!this.validateBlock(block)) {
      throw new Error('Provider returned an invalid block')
    }

    return block
  }

  /**
   * Get the current block height of the chain.
   * @return {Promise<number, Error>}
   */
  async getBlockHeight () {
    this._checkMethod('getBlockHeight')

    const blockHeight = await this.provider.getBlockHeight()

    if (!isNumber(blockHeight)) {
      throw new Error('Provider returned an invalid block height')
    }

    return blockHeight
  }

  /**
   * Get a transaction given its hash.
   * @param {!string} txHash - A hexadecimal string that represents the *hash* of the desired transaction.
   * @return {Promise<Client.schemas.Transaction, Error>} Returns a Transaction with the same hash as the given input. Throws an Error if no transaction was found.
   */
  async getTransactionByHash (txHash) {
    this._checkMethod('getTransactionByHash')

    if (!isString(txHash)) {
      throw new Error('Transaction hash should be a string')
    }

    if (!(/^[A-Fa-f0-9]+$/.test(txHash))) {
      throw new Error('Transaction hash should be a valid hex string')
    }

    const transaction = await this.provider.getTransactionByHash(txHash)

    if (!this.validateTransaction(transaction)) {
      throw new Error('Provider returned an invalid transaction')
    }

    return transaction
  }

  /**
   * Get a raw hexadecimal transaction given its hash.
   * @param {!string} txHash - A hexadecimal string that represents the *hash* of the desired transaction.
   * @return {Promise<string, Error>} Returns the raw Transaction with the same hash as the given output. Throws an Error if no transaction was found.
   */
  async getRawTransactionByHash (txHash) {
    this._checkMethod('getRawTransactionByHash')

    if (!isString(txHash)) {
      throw new Error('Transaction hash should be a string')
    }

    if (!(/^[A-Fa-f0-9]+$/.test(txHash))) {
      throw new Error('Transaction hash should be a valid hex string')
    }

    const transaction = await this.provider.getRawTransactionByHash(txHash)

    if (!this.validateTransaction(transaction)) {
      throw new Error('Provider returned an invalid transaction')
    }

    return transaction
  }

  async getAddresses () {
    this._checkMethod('getAddresses')

    const addresses = await this.provider.getAddresses()

    if (!isArray(addresses)) {
      throw new Error('Provider returned an invalid response')
    }

    return addresses
  }

  async signMessage (message, from) {
    this._checkMethod('signMessage')

    const signedMessage = await this.provider.signMessage(message, from)

    return signedMessage
  }

  async sendTransaction (from, to, value, data) {
    this._checkMethod('sendTransaction')

    const txHash = await this.provider.sendTransaction(from, to, value, data)

    if (!isString(txHash)) {
      throw new Error('sendTransaction method should return a transaction id string')
    }

    return txHash
  }
}

ChainAbstractionLayer.providers = providers
ChainAbstractionLayer.schemas = {
  Block: BlockSchema,
  Transaction: TransactionSchema
}<|MERGE_RESOLUTION|>--- conflicted
+++ resolved
@@ -95,7 +95,6 @@
   }
 
   /**
-<<<<<<< HEAD
    * Get a block given its hash.
    * @param {!string} blockHash - A hexadecimal string that represents the *hash* of the desired block.
    * @param {boolean} [includeTx=false] - If true, fetches transaction in the block.
@@ -130,12 +129,6 @@
    * @param {!number} blockNumber - The number of the desired block.
    * @param {boolean} [includeTx=false] - If true, fetches transaction in the block.
    * @return {Promise<Client.schemas.Block, Error>} Returns a Block with the same number as the given input. Throws an Error if no block was found. If `includeTx` is true, the transaction property is an array of Transactions; otherwise, it is a list of transaction hashes.
-=======
-   * Get block by number
-   * @param {!number} blockNumber - Number of the block to be fetched
-   * @param {boolean} [includeTx=false] - If true, fetches transaction in the block
-   * @return {ChainAbstractionLayer.schemas.Block} Returns a Block
->>>>>>> c3443a39
    */
   async getBlockByNumber (blockNumber, includeTx = false) {
     this._checkMethod('getBlockByNumber')
