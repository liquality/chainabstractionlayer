import BitcoinRPCProvider from './BitcoinRPCProvider'
import BitcoreRPCProvider from './BitcoreRPCProvider'
import BitcoinLedgerProvider from './BitcoinLedgerProvider'
import BitcoinSwapProvider from './BitcoinSwapProvider'
import BitcoinJsLibSwapProvider from './BitcoinJsLibSwapProvider.js'
import BitcoinCollateralProvider from './BitcoinCollateralProvider.js'
import * as BitcoinUtil from './BitcoinUtil'
import networks from './networks'

export {
  BitcoinRPCProvider,
  BitcoreRPCProvider,
  BitcoinLedgerProvider,
  BitcoinSwapProvider,
  BitcoinJsLibSwapProvider,
<<<<<<< HEAD
  BitcoinCollateralProvider,
  BitcoinUtil
=======
  BitcoinUtil,
  networks
>>>>>>> a1a8dfa1
}<|MERGE_RESOLUTION|>--- conflicted
+++ resolved
@@ -13,11 +13,7 @@
   BitcoinLedgerProvider,
   BitcoinSwapProvider,
   BitcoinJsLibSwapProvider,
-<<<<<<< HEAD
   BitcoinCollateralProvider,
-  BitcoinUtil
-=======
   BitcoinUtil,
   networks
->>>>>>> a1a8dfa1
 }