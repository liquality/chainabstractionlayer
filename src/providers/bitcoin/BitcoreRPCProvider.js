import BitcoinRPCProvider from './BitcoinRPCProvider'

/**
 * BitcoreRPCProvider overrides the BitcoinRPCProvider to use the address index
 * for retrieving address utxos
 */
export default class BitcoreRPCProvider extends BitcoinRPCProvider {
  async getNewAddress (from = {}) {
    return this.jsonrpc('getnewaddress')
  }

  async getUnusedAddress (from = {}) {
    return this.getNewAddress()
  }

  async isAddressUsed (address) {
    address = String(address)
    const data = await this.getAddressBalance(address)

    return data.received !== 0
  }

  async getAddressBalance (address) {
    return this.jsonrpc('getaddressbalance', { 'addresses': [address] })
  }

  async getUnspentTransactionsForAddresses (addresses) {
    return this.jsonrpc('getaddressutxos', { 'addresses': addresses })
  }

  async getUnspentTransactions (address) {
    return this.jsonrpc('getaddressutxos', { 'addresses': [address] })
  }

  async getAddressUtxos (addresses) {
    return this.jsonrpc('getaddressutxos', { 'addresses': addresses })
  }

<<<<<<< HEAD
  async getAddressTransactions (address, start, end) {
    return this.jsonrpc('getaddresstxids', { 'addresses': [address], start, end })
=======
  async getAddressDeltas (addresses) {
    return this.jsonrpc('getaddressdeltas', { 'addresses': addresses })
>>>>>>> f01ffef1
  }
}<|MERGE_RESOLUTION|>--- conflicted
+++ resolved
@@ -36,12 +36,11 @@
     return this.jsonrpc('getaddressutxos', { 'addresses': addresses })
   }
 
-<<<<<<< HEAD
   async getAddressTransactions (address, start, end) {
     return this.jsonrpc('getaddresstxids', { 'addresses': [address], start, end })
-=======
+  }
+
   async getAddressDeltas (addresses) {
     return this.jsonrpc('getaddressdeltas', { 'addresses': addresses })
->>>>>>> f01ffef1
   }
 }