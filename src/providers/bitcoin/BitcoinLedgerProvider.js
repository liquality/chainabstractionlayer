import LedgerProvider from '../LedgerProvider'
import Bitcoin from '@ledgerhq/hw-app-btc'

import { BigNumber } from 'bignumber.js'
import { base58, padHexStart } from '../../crypto'
import { pubKeyToAddress, addressToPubKeyHash, compressPubKey, createXPUB, toHexInt, encodeBase58Check, parseHexString } from './BitcoinUtil'
import Address from '../../Address'
import networks from '../../networks'
import bitcoinjs from 'bitcoinjs-lib'

export default class BitcoinLedgerProvider extends LedgerProvider {
<<<<<<< HEAD
  constructor (chain = { network: networks.bitcoin, segwit: false }, numberOfBlockConfirmation = 1) {
    super(Bitcoin, `${chain.segwit ? '49' : '44'}'/${chain.network.coinType}'/0'/`)
=======
  constructor (chain = { network: networks.bitcoin, segwit: false }) {
    super(Bitcoin, `${chain.segwit ? '49' : '44'}'/${chain.network.coinType}'/0'/0/`)
>>>>>>> fce604d7
    this._network = chain.network
    this._segwit = chain.segwit
    this._coinType = chain.network.coinType
  }

  async getPubKey (from) {
    const app = await this.getApp()
    const derivationPath = from.derivationPath ||
    await this.getDerivationPathFromAddress(from)
    return app.getWalletPublicKey(derivationPath)
  }

  async getAddressExtendedPubKey (path) {

    const app = await this.getApp()
    var parts = path.split("/")
    var prevPath = parts[0] + "/" + parts[1];
    var account  = parseInt(parts[2])
    var segwit = this._segwit
    var network = this._network.bip32.public
    const finalize = async fingerprint => {
        //var path = prevPath + "/" + account;
        let nodeData = await app.getWalletPublicKey(path, undefined, segwit);
        var publicKey = compressPubKey(nodeData.publicKey);
        var childnum = (0x80000000 | account) >>> 0;
        var xpub = createXPUB(
          3,
          fingerprint,
          childnum,
          nodeData.chainCode,
          publicKey,
          network
        )
        return encodeBase58Check(xpub)
    };

    let nodeData = await app.getWalletPublicKey(prevPath, undefined, segwit);
    var publicKey = compressPubKey(nodeData.publicKey);
    publicKey = parseHexString(publicKey);
    var result = bitcoinjs.crypto.sha256(Buffer.from(publicKey,'hex'));
    result = bitcoinjs.crypto.ripemd160(result);
    var fingerprint =
      ((result[0] << 24) | (result[1] << 16) | (result[2] << 8) | result[3]) >>>
      0;
    return finalize(fingerprint)

  }

  async getAddressFromDerivationPath (path) {
    const app = await this.getApp()
    const { bitcoinAddress } = await app.getWalletPublicKey(path, false, this._segwit)
    return new Address(bitcoinAddress, path)
  }

  async signMessage (message, from) {
    const app = await this.getApp()
    const derivationPath = from.derivationPath ||
    await this.getDerivationPathFromAddress(from)

    const hex = Buffer.from(message).toString('hex')
    return app.signMessageNew(derivationPath, hex)
  }

  async getUnusedAddressOld (from = {}) {
    let addressIndex = from.index || 0
    let unusedAddress = false

    while (!unusedAddress) {
      const address = await this.getAddressFromIndex(addressIndex)
      const isUsed = await this.getMethod('isAddressUsed')(address.address)

      if (!isUsed) {
        unusedAddress = address
      }

      addressIndex++
    }

    return unusedAddress
  }

  async getUnusedAddress (from = {}) {
    let addressIndex = from.index || 0
    let unusedAddress = false
    let addresses = []
    let limit = 20
    var xpubkeys = await this.getAddressExtendedPubKeys("44'/0'/0'")
    const xpubkey = xpubkeys[0]
    var bitcoinjs = require("bitcoinjs-lib")
    var node = bitcoinjs.HDNode.fromBase58(xpubkeys[0], bitcoinjs.networks.mainnet);

    for (var i = addressIndex; i < (addressIndex + limit); i++) {
      addresses.push(node.derivePath("0/" + i++).getAddress())
    }

    const isUsed = await this.getMethod('getAddressBalances')(addresses)
    const dataarr = isUsed.map(address => address.address)
    for (var i = 0 ; i < addresses.length; i++) {
      if (dataarr.indexOf(addresses[i]) < 0) {
        unusedAddress = addresses[i]
        break
      }
    }

    if (!unusedAddress) {
      return this.getUnusedAddress({index: addressIndex + limit})
    }
    return unusedAddress

  }

  getAmountBuffer (amount) {
    let hexAmount = BigNumber(amount).toString(16)
    hexAmount = padHexStart(hexAmount, 16)
    const valueBuffer = Buffer.from(hexAmount, 'hex')
    return valueBuffer.reverse()
  }

  async splitTransaction (transactionHex, isSegwitSupported) {
    const app = await this.getApp()

    return app.splitTransaction(transactionHex, isSegwitSupported)
  }

  async serializeTransactionOutputs (transactionHex) {
    const app = await this.getApp()

    return app.serializeTransactionOutputs(transactionHex)
  }

  async signP2SHTransaction (inputs, associatedKeysets, changePath, outputScriptHex) {
    const app = await this.getApp()

    return app.signP2SHTransaction(inputs, associatedKeysets, changePath, outputScriptHex)
  }

  createScript (address) {
    const type = base58.decode(address).toString('hex').substring(0, 2).toUpperCase()
    const pubKeyHash = addressToPubKeyHash(address)

    if (type === this._network.pubKeyHash) {
      return [
        '76', // OP_DUP
        'a9', // OP_HASH160
        '14', // data size to be pushed
        pubKeyHash, // <PUB_KEY_HASH>
        '88', // OP_EQUALVERIFY
        'ac' // OP_CHECKSIG
      ].join('')
    } else if (type === this._network.scriptHash) {
      return [
        'a9', // OP_HASH160
        '14', // data size to be pushed
        pubKeyHash, // <PUB_KEY_HASH>
        '87' // OP_EQUAL
      ].join('')
    } else {
      throw new Error('Not a valid address:', address)
    }
  }

  calculateFee (numInputs, numOutputs, feePerByte) { // TODO: lazy fee estimation
    return ((numInputs * 148) + (numOutputs * 34) + 10) * feePerByte
  }

<<<<<<< HEAD
/*  async getUtxosForAmount (amount, numAddressPerCall = 10) {
    console.log("getUtxosForAmount", amount, numAddressPerCall)
=======
  async getUtxosForAmount (amount, feePerByte) {
>>>>>>> fce604d7
    const utxosToUse = []
    let addressIndex = 0
    let currentAmount = 0
    let numOutputsOffset = 0

<<<<<<< HEAD
    const feePerByte = await this.getMethod('getFeePerByte')(this._numberOfBlockConfirmation)

    while (currentAmount < amount) {
      console.log("getUtxosForAmount", currentAmount, amount)
=======
    while ((currentAmount < amount)) {
      const address = await this.getAddressFromIndex(addressIndex)
>>>>>>> fce604d7

      //const addresses = await this.getAddresses(addressIndex, numAddressPerCall)
      const addresses = await this.getAddressExtendedPubKeys(addressIndex)
      var bjs = require("bitcoinjs-lib")
      var node = bjs.HDNode.fromBase58(xpubkeys[0], bjs.networks.mainnet);
      for ( var i = 0; i < 200; i++ ) {
        console.log("addy", node.derivePath("0/" + i).getAddress());
        console.log("change", node.derivePath("1/" + i).getAddress());
      }


      const addressList = addresses.map(addr => addr.address)
      //console.log("getUtxosForAmount", addresses, addressList)

      const utxos = await this.getMethod('getAddressUtxos')(addressList)
      console.log("Address UTXOs", utxos, addressList)

      utxos.forEach((utxo) => {
<<<<<<< HEAD
        if (currentAmount < amount) {
          const utxoVal = utxo.satoshis
          if (utxoVal > 0) {
            currentAmount += utxoVal
            addresses.forEach((address) => {
              if (address.address === utxo.address) {
                utxo.derivationPath = address.derivationPath
              }
            })
            utxosToUse.push(utxo)

            const fees = this.calculateFee(utxosToUse.length, numOutputsOffset + 1)
            let totalCost = amount + fees

            if (numOutputsOffset === 0 && currentAmount > totalCost) {
              numOutputsOffset = 1
              totalCost -= fees
              totalCost += this.calculateFee(utxosToUse.length, 2, feePerByte)
            }
=======
        const utxoVal = utxo.satoshis
        if (utxoVal > 0) {
          currentAmount += utxoVal
          utxo.derivationPath = address.derivationPath
          utxosToUse.push(utxo)

          const fees = this.calculateFee(utxosToUse.length, numOutputsOffset + 1, feePerByte)
          let totalCost = amount + fees

          if (numOutputsOffset === 0 && currentAmount > totalCost) {
            numOutputsOffset = 1
            totalCost -= fees
            totalCost += this.calculateFee(utxosToUse.length, 2, feePerByte)
>>>>>>> fce604d7
          }
        }
      })
    addressIndex += numAddressPerCall
  }
  return utxosToUse
}
*/
async getUtxosForAmount (amount, numAddressPerCall = 10) {
    const utxosToUse = []
    let addressIndex = 0
    let currentAmount = 0
    let numOutputsOffset = 0

    const feePerByte = await this.getMethod('getFeePerByte')(this._numberOfBlockConfirmation)

    while (currentAmount < amount) {
      const addresses = await this.getAddresses(addressIndex, numAddressPerCall)
      const addressList = addresses.map(addr => addr.address)

      const utxos = await this.getMethod('getAddressUtxos')(addressList)

      utxos.forEach((utxo) => {
        if (currentAmount < amount) {
          const utxoVal = utxo.satoshis
          if (utxoVal > 0) {
            currentAmount += utxoVal
            addresses.forEach((address) => {
              if (address.address === utxo.address) {
                utxo.derivationPath = address.derivationPath
              }
            })
            utxosToUse.push(utxo)

            const fees = this.calculateFee(utxosToUse.length, numOutputsOffset + 1)
            let totalCost = amount + fees

            if (numOutputsOffset === 0 && currentAmount > totalCost) {
              numOutputsOffset = 1
              totalCost -= fees
              totalCost += this.calculateFee(utxosToUse.length, 2, feePerByte)
            }
          }
        }
      })

      addressIndex += numAddressPerCall
    }

    return utxosToUse
  }

  async getLedgerInputs (unspentOutputs) {
    const app = await this.getApp()

    return Promise.all(unspentOutputs.map(async utxo => {
      const hex = await this.getMethod('getTransactionHex')(utxo.txid)
      const tx = app.splitTransaction(hex, true)
      const vout = ('vout' in utxo) ? utxo.vout : utxo.outputIndex

      return [ tx, vout ]
    }))
  }

  async getWalletInfo (numAddressPerCall = 10, from = {}) {
    let addressIndex = from.index || 0
    let unusedAddress = false
    let usedAddresses = []
    let balance = 0

    while (!unusedAddress) {
      let addresses = await this.getAddresses(addressIndex, numAddressPerCall)
      const addressList = addresses.map(addr => addr.address)

      const addressDeltas = await this.getMethod('getAddressDeltas')(addressList)

      addressDeltas.forEach((delta) => {
        const addressIndex = addresses.findIndex(address => address.address === delta.address)
        if (addresses[addressIndex].balance === undefined) { addresses[addressIndex].balance = 0 }
        addresses[addressIndex].balance += delta.satoshis
        balance += delta.satoshis
      })

      addresses.forEach((address) => {
        if (!unusedAddress) {
          if (address.balance === undefined) {
            unusedAddress = address.address
          } else {
            usedAddresses.push(address.address)
          }
        }
      })

      addressIndex += numAddressPerCall
    }
    return { balance, unusedAddress, usedAddresses }
  }

  async sendTransaction (to, value, data, from) {
    const [ feePerByte, app ] = await Promise.all([
      this.getMethod('getFeePerByte')(),
      this.getApp()
    ])

    if (data) {
      const scriptPubKey = padHexStart(data)
      to = pubKeyToAddress(scriptPubKey, this._network.name, 'scriptHash')
    }
    const unusedAddress = await this.getUnusedAddress(from)
    const unspentOutputsToUse = await this.getUtxosForAmount(value, feePerByte)

    const totalAmount = unspentOutputsToUse.reduce((acc, utxo) => acc + utxo.satoshis, 0)
    const fee = this.calculateFee(unspentOutputsToUse.length, 1, feePerByte)
    let totalCost = value + fee
    let hasChange = false

    if (totalAmount > totalCost) {
      hasChange = true

      totalCost -= fee
      totalCost += this.calculateFee(unspentOutputsToUse.length, 2, feePerByte)
    }

    if (totalAmount < totalCost) {
      throw new Error('Not enough balance')
    }

    const ledgerInputs = await this.getLedgerInputs(unspentOutputsToUse)
    const paths = unspentOutputsToUse.map(utxo => utxo.derivationPath)

    const sendAmount = value
    const changeAmount = totalAmount - totalCost

    const sendScript = this.createScript(to)

    let outputs = [{ amount: this.getAmountBuffer(sendAmount), script: Buffer.from(sendScript, 'hex') }]

    if (hasChange) {
      const changeScript = this.createScript(unusedAddress.address)
      outputs.push({ amount: this.getAmountBuffer(changeAmount), script: Buffer.from(changeScript, 'hex') })
    }

    const serializedOutputs = app.serializeTransactionOutputs({ outputs }).toString('hex')
    const signedTransaction = await app.createPaymentTransactionNew(ledgerInputs, paths, unusedAddress.derivationPath, serializedOutputs)

    return this.getMethod('sendRawTransaction')(signedTransaction)
  }
}<|MERGE_RESOLUTION|>--- conflicted
+++ resolved
@@ -9,13 +9,8 @@
 import bitcoinjs from 'bitcoinjs-lib'
 
 export default class BitcoinLedgerProvider extends LedgerProvider {
-<<<<<<< HEAD
   constructor (chain = { network: networks.bitcoin, segwit: false }, numberOfBlockConfirmation = 1) {
     super(Bitcoin, `${chain.segwit ? '49' : '44'}'/${chain.network.coinType}'/0'/`)
-=======
-  constructor (chain = { network: networks.bitcoin, segwit: false }) {
-    super(Bitcoin, `${chain.segwit ? '49' : '44'}'/${chain.network.coinType}'/0'/0/`)
->>>>>>> fce604d7
     this._network = chain.network
     this._segwit = chain.segwit
     this._coinType = chain.network.coinType
@@ -79,7 +74,7 @@
     return app.signMessageNew(derivationPath, hex)
   }
 
-  async getUnusedAddressOld (from = {}) {
+  async getUnusedAddress (from = {}) {
     let addressIndex = from.index || 0
     let unusedAddress = false
 
@@ -96,15 +91,14 @@
 
     return unusedAddress
   }
-
-  async getUnusedAddress (from = {}) {
+/*
+  async getUnusedAddressNew (from = {}) {
     let addressIndex = from.index || 0
     let unusedAddress = false
     let addresses = []
     let limit = 20
-    var xpubkeys = await this.getAddressExtendedPubKeys("44'/0'/0'")
+    var xpubkeys = await this.getAddressExtendedPubKeys(`44'/0'/0'`)
     const xpubkey = xpubkeys[0]
-    var bitcoinjs = require("bitcoinjs-lib")
     var node = bitcoinjs.HDNode.fromBase58(xpubkeys[0], bitcoinjs.networks.mainnet);
 
     for (var i = addressIndex; i < (addressIndex + limit); i++) {
@@ -126,6 +120,7 @@
     return unusedAddress
 
   }
+  */
 
   getAmountBuffer (amount) {
     let hexAmount = BigNumber(amount).toString(16)
@@ -181,26 +176,17 @@
     return ((numInputs * 148) + (numOutputs * 34) + 10) * feePerByte
   }
 
-<<<<<<< HEAD
 /*  async getUtxosForAmount (amount, numAddressPerCall = 10) {
     console.log("getUtxosForAmount", amount, numAddressPerCall)
-=======
-  async getUtxosForAmount (amount, feePerByte) {
->>>>>>> fce604d7
     const utxosToUse = []
     let addressIndex = 0
     let currentAmount = 0
     let numOutputsOffset = 0
 
-<<<<<<< HEAD
     const feePerByte = await this.getMethod('getFeePerByte')(this._numberOfBlockConfirmation)
 
     while (currentAmount < amount) {
       console.log("getUtxosForAmount", currentAmount, amount)
-=======
-    while ((currentAmount < amount)) {
-      const address = await this.getAddressFromIndex(addressIndex)
->>>>>>> fce604d7
 
       //const addresses = await this.getAddresses(addressIndex, numAddressPerCall)
       const addresses = await this.getAddressExtendedPubKeys(addressIndex)
@@ -217,64 +203,6 @@
 
       const utxos = await this.getMethod('getAddressUtxos')(addressList)
       console.log("Address UTXOs", utxos, addressList)
-
-      utxos.forEach((utxo) => {
-<<<<<<< HEAD
-        if (currentAmount < amount) {
-          const utxoVal = utxo.satoshis
-          if (utxoVal > 0) {
-            currentAmount += utxoVal
-            addresses.forEach((address) => {
-              if (address.address === utxo.address) {
-                utxo.derivationPath = address.derivationPath
-              }
-            })
-            utxosToUse.push(utxo)
-
-            const fees = this.calculateFee(utxosToUse.length, numOutputsOffset + 1)
-            let totalCost = amount + fees
-
-            if (numOutputsOffset === 0 && currentAmount > totalCost) {
-              numOutputsOffset = 1
-              totalCost -= fees
-              totalCost += this.calculateFee(utxosToUse.length, 2, feePerByte)
-            }
-=======
-        const utxoVal = utxo.satoshis
-        if (utxoVal > 0) {
-          currentAmount += utxoVal
-          utxo.derivationPath = address.derivationPath
-          utxosToUse.push(utxo)
-
-          const fees = this.calculateFee(utxosToUse.length, numOutputsOffset + 1, feePerByte)
-          let totalCost = amount + fees
-
-          if (numOutputsOffset === 0 && currentAmount > totalCost) {
-            numOutputsOffset = 1
-            totalCost -= fees
-            totalCost += this.calculateFee(utxosToUse.length, 2, feePerByte)
->>>>>>> fce604d7
-          }
-        }
-      })
-    addressIndex += numAddressPerCall
-  }
-  return utxosToUse
-}
-*/
-async getUtxosForAmount (amount, numAddressPerCall = 10) {
-    const utxosToUse = []
-    let addressIndex = 0
-    let currentAmount = 0
-    let numOutputsOffset = 0
-
-    const feePerByte = await this.getMethod('getFeePerByte')(this._numberOfBlockConfirmation)
-
-    while (currentAmount < amount) {
-      const addresses = await this.getAddresses(addressIndex, numAddressPerCall)
-      const addressList = addresses.map(addr => addr.address)
-
-      const utxos = await this.getMethod('getAddressUtxos')(addressList)
 
       utxos.forEach((utxo) => {
         if (currentAmount < amount) {
@@ -299,6 +227,48 @@
           }
         }
       })
+    addressIndex += numAddressPerCall
+  }
+  return utxosToUse
+}
+*/
+async getUtxosForAmount (amount, numAddressPerCall = 10) {
+    const utxosToUse = []
+    let addressIndex = 0
+    let currentAmount = 0
+    let numOutputsOffset = 0
+
+    const feePerByte = await this.getMethod('getFeePerByte')(this._numberOfBlockConfirmation)
+
+    while (currentAmount < amount) {
+      const addresses = await this.getAddresses(addressIndex, numAddressPerCall)
+      const addressList = addresses.map(addr => addr.address)
+
+      const utxos = await this.getMethod('getAddressUtxos')(addressList)
+
+      utxos.forEach((utxo) => {
+        if (currentAmount < amount) {
+          const utxoVal = utxo.satoshis
+          if (utxoVal > 0) {
+            currentAmount += utxoVal
+            addresses.forEach((address) => {
+              if (address.address === utxo.address) {
+                utxo.derivationPath = address.derivationPath
+              }
+            })
+            utxosToUse.push(utxo)
+
+            const fees = this.calculateFee(utxosToUse.length, numOutputsOffset + 1)
+            let totalCost = amount + fees
+
+            if (numOutputsOffset === 0 && currentAmount > totalCost) {
+              numOutputsOffset = 1
+              totalCost -= fees
+              totalCost += this.calculateFee(utxosToUse.length, 2, feePerByte)
+            }
+          }
+        }
+      })
 
       addressIndex += numAddressPerCall
     }
