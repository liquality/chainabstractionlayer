/* eslint-env mocha */
/* eslint-disable no-unused-expressions */
import chai, { expect } from 'chai'
import chaiAsPromised from 'chai-as-promised'
<<<<<<< HEAD
import { chains, importBitcoinAddresses, fundAddress } from '../common'
=======
import * as bitcoin from 'bitcoinjs-lib'
import { chains, fundUnusedBitcoinAddress, importBitcoinAddresses, mineBitcoinBlocks } from '../common'
>>>>>>> 6bd9c2a3
import config from '../config'

process.env['NODE_TLS_REJECT_UNAUTHORIZED'] = 0

chai.use(chaiAsPromised)
chai.use(require('chai-bignumber')())

function testWallet (chain) {
  describe('getAddresses', () => {
    it('should return the correct number of addresses starting at the correct index and return the right derivation path', async () => {
      const startingIndex = 0
      const numAddresses = 20
      const expectedAddress0DerivationPath = `84'/1'/0'/0/0`
      const expectedAddress19DerivationPath = `84'/1'/0'/0/19`

      const addresses = await chain.client.wallet.getAddresses(startingIndex, numAddresses)

      expect(addresses.length).to.equal(numAddresses)
      expect(addresses[0].derivationPath).to.equal(expectedAddress0DerivationPath)
      expect(addresses[19].derivationPath).to.equal(expectedAddress19DerivationPath)
    })

    it('should fail if numAddresses is 0', async () => {
      const startingIndex = 0
      const numAddresses = 0

      await expect(chain.client.wallet.getAddresses(startingIndex, numAddresses)).to.be.rejected
    })

    it('should return the correct number of addresses starting at the correct index and return the right derivation path for change addresses', async () => {
      const startingIndex = 0
      const numAddresses = 20
      const change = true
      const expectedAddress0DerivationPath = `84'/1'/0'/1/0`
      const expectedAddress19DerivationPath = `84'/1'/0'/1/19`

      const addresses = await chain.client.wallet.getAddresses(startingIndex, numAddresses, change)

      expect(addresses.length).to.equal(numAddresses)
      expect(addresses[0].derivationPath).to.equal(expectedAddress0DerivationPath)
      expect(addresses[19].derivationPath).to.equal(expectedAddress19DerivationPath)
    })
  })

  describe('getWalletAddress', () => {
    it('should return address if derivation is within 1000 address index places', async () => {
      const startingIndex = 0
      const numAddresses = 1000

      const addresses = await chain.client.wallet.getAddresses(startingIndex, numAddresses)

      const { address, derivationPath, publicKey, index } = addresses[numAddresses - 1]

      const { derivationPath: expectedDerivationPath, publicKey: expectedPublicKey, index: expectedIndex } = await chain.client.getMethod('getWalletAddress')(address)

      expect(derivationPath).to.equal(expectedDerivationPath)
      expect(publicKey.toString('hex')).to.equal(expectedPublicKey.toString('hex'))
      expect(index).to.equal(expectedIndex)
    })

    it('should return change address if dervaition is within 1000 address index places', async () => {
      const startingIndex = 0
      const numAddresses = 1000
      const change = true

      const addresses = await chain.client.wallet.getAddresses(startingIndex, numAddresses, change)

      const { address, derivationPath, publicKey, index } = addresses[numAddresses - 1]

      const { derivationPath: expectedDerivationPath, publicKey: expectedPublicKey, index: expectedIndex } = await chain.client.getMethod('getWalletAddress')(address)

      expect(derivationPath).to.equal(expectedDerivationPath)
      expect(publicKey.toString('hex')).to.equal(expectedPublicKey.toString('hex'))
      expect(index).to.equal(expectedIndex)
    })
  })

  describe('getUnusedAddress', () => {
    it('should return next derivation path address', async () => {
      const { index: firstIndex, address: firstAddress } = await chain.client.wallet.getUnusedAddress()

      await fundAddress(chain, firstAddress)

      const { address: actualAddress, derivationPath: actualDerivationPath } = await chain.client.wallet.getUnusedAddress()

      const expectedSecondIndex = firstIndex + 1
      const addresses = await chain.client.wallet.getAddresses(0, 1 + expectedSecondIndex)

      const { address: expectedAddress, derivationPath: expectedDerivationPath } = addresses[expectedSecondIndex]

      expect(actualAddress).to.equal(expectedAddress)
      expect(actualDerivationPath).to.equal(expectedDerivationPath)
    })

    it('should return next derivation path change address', async () => {
      const change = true
      const { address: firstAddress, index: firstIndex } = await chain.client.wallet.getUnusedAddress(change)

      await fundAddress(chain, firstAddress)

      const { address: actualAddress, derivationPath: actualDerivationPath } = await chain.client.wallet.getUnusedAddress(change)

      const expectedSecondIndex = firstIndex + 1
      const addresses = await chain.client.wallet.getAddresses(0, 1 + expectedSecondIndex, change)

      const { address: expectedAddress, derivationPath: expectedDerivationPath } = addresses[expectedSecondIndex]

      expect(actualAddress).to.equal(expectedAddress)
      expect(actualDerivationPath).to.equal(expectedDerivationPath)
    })
  })

  describe('getUsedAddresses', () => {
    it('should include address recently sent funds to in array', async () => {
      const { address: expectedAddress } = await chain.client.wallet.getUnusedAddress()

      await fundAddress(chain, expectedAddress)

      const usedAddresses = await chain.client.wallet.getUsedAddresses()

      const { address: actualAddress } = usedAddresses[usedAddresses.length - 1]

      expect(expectedAddress).to.equal(actualAddress)
    })
  })

  describe('signMessage', () => {
    it('should return hex of signed message', async () => {
      const addresses = await chain.client.wallet.getAddresses(0, 1)
      const { address } = addresses[0]

      const signedMessage = await chain.client.wallet.signMessage('secret', address)

      const signedMessageBuffer = Buffer.from(signedMessage, 'hex')

      expect(signedMessage).to.equal(signedMessageBuffer.toString('hex'))
    })

    it('should return the same hex if signed twice', async () => {
      const addresses = await chain.client.wallet.getAddresses(0, 1)
      const { address } = addresses[0]

      const signedMessage1 = await chain.client.wallet.signMessage('secret', address)
      const signedMessage2 = await chain.client.wallet.signMessage('secret', address)

      expect(signedMessage1).to.equal(signedMessage2)
    })
  })

  describe('buildBatchTransaction', () => {
    it('should successfully create op_return tx', async () => {
      const { address: address1 } = await chain.client.wallet.getUnusedAddress()

      const data = Buffer.from(
        `test`,
        'utf8'
      )
      const dataScript = bitcoin.payments.embed({ data: [data] })

      const rawTx = await chain.client.chain.buildBatchTransaction([{ to: address1, value: 50000 }, { to: dataScript.output, value: 0 }])

      const tx = await chain.client.getMethod('decodeRawTransaction')(rawTx)

      const vouts = tx._raw.data.vout
      const vins = tx._raw.data.vin

      expect(vins.length).to.equal(1)
      expect(vouts.length).to.equal(3)
    })
  })
}

describe('Wallet Interaction', function () {
  this.timeout(config.timeout)

  describe('Bitcoin - JsWallet', () => {
    before(async function () {
      await fundUnusedBitcoinAddress(chains.bitcoinWithJs)
      await importBitcoinAddresses(chains.bitcoinWithJs)
    })

    testWallet(chains.bitcoinWithJs)
  })
})<|MERGE_RESOLUTION|>--- conflicted
+++ resolved
@@ -2,12 +2,8 @@
 /* eslint-disable no-unused-expressions */
 import chai, { expect } from 'chai'
 import chaiAsPromised from 'chai-as-promised'
-<<<<<<< HEAD
+import * as bitcoin from 'bitcoinjs-lib'
 import { chains, importBitcoinAddresses, fundAddress } from '../common'
-=======
-import * as bitcoin from 'bitcoinjs-lib'
-import { chains, fundUnusedBitcoinAddress, importBitcoinAddresses, mineBitcoinBlocks } from '../common'
->>>>>>> 6bd9c2a3
 import config from '../config'
 
 process.env['NODE_TLS_REJECT_UNAUTHORIZED'] = 0
@@ -185,7 +181,6 @@
 
   describe('Bitcoin - JsWallet', () => {
     before(async function () {
-      await fundUnusedBitcoinAddress(chains.bitcoinWithJs)
       await importBitcoinAddresses(chains.bitcoinWithJs)
     })
 
