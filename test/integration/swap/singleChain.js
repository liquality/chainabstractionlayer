--- conflicted
+++ resolved
@@ -190,20 +190,19 @@
     testSingle(chains.ethereumWithNode)
   })
 
-<<<<<<< HEAD
   describe('ERC20 - MetaMask', () => {
     connectMetaMask(chains.erc20WithMetaMask.client)
     deployERC20Token(chains.erc20WithMetaMask.client)
     testSingle(chains.erc20WithMetaMask)
   })
 
-  describe.only('ERC20 - Node', async () => {
+  describe('ERC20 - Node', async () => {
     deployERC20Token(chains.erc20WithNode.client)
     testSingle(chains.erc20WithNode)
-=======
+  })
+
   describe('Ethereum - Ledger', () => {
     testSingle(chains.ethereumWithLedger)
->>>>>>> 2dee3d53
   })
 
   describe('Ethereum - Balance', () => {
