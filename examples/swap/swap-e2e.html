<html>

<head>
  <script src="https://code.jquery.com/jquery-3.3.1.min.js"></script>
  <script src="../../../dist/index.umd.js"></script>
</head>

<body>
  <style>
    textarea {
      width: 100%;
      height: 60px;
    }
  </style>
  <h1>Swap functionality</h1>
  <table width="100%">
    <thead>
      <td><strong>Bitcoin</strong></td>
      <td><strong>Ethereum</strong></td>
    </thead>
    <tr>
      <td>
        <h3>Generate secret:</h3>
        <p>Swap params: <input type="text" id="btcMessage" value="<currency1><value1><currency2><value2>" /></p>
        <p><button id="btcGenerateSecret">Generate Secret</button></p>
        <p>secret: <textarea id="btcGenerateSecretResult"></textarea></p>
        <p>secretHash: <textarea id="btcGenerateSecretResultHash"></textarea></p>
        <h3>Initiate swap:</h3>
        <p>value: <input type="text" id="btcFundValue" value="100000" /></p>
        <p>recipientAddress: <input type="text" id="btcRecipientAddress" value="mpU4w4otEQ4BxZ6a2SmCqwENYR3exxH1ef" /></p>
        <p>refundAddress: <input type="text" id="btcRefundAddress" value="mzJnkD6WsZ14uMo5A32EayapNKMc4JzMpm" /></p>
        <p>secretHash: <input type="text" id="btcSecretHash" /></p>
        <p>expiration: <input type="text" id="btcExpiration" value="1568194353" /></p>
        <p><button id="btcInitiateSwap">Initiate Swap</button></p>
        <p>swap bytecode: <textarea id="btcSwapBytecode"></textarea></p>
        <p>transaction hash: <textarea id="btcInitiateSwapResult"></textarea></p>
        <p style="color: red; display: none;" id="btcFindInitiateSwap">Scanning for initiation tx: <textarea id="btcFindInitiateSwapTransactionResult"></textarea></p>
        <h3>Verify swap:</h3>
        <p><strong>Wait until initiation transaction has been confirmed!</strong></p>
        <p><strong style="color:dodgerblue">Change initiation fields above to play with verification of swap</strong></p>
        <p>initiationTxHash: <input type="text" id="btcInitiationTxHashVerify" /></p>
        <p>
          <button id="btcVerifySwap">Verify Swap</button>
          <img style="display:none" id="btcVerifySwapTrue" src="data:image/png;base64,iVBORw0KGgoAAAANSUhEUgAAABgAAAAYCAYAAADgdz34AAACHElEQVRIS+2VPU/bQBjH/5dA6teEDpWqdmThG3RoJip1Z2eq8hm68rL3G9BurHyASnSCod+gC0srkJCIII7t2Djxof/hC+fYJFERG5YenXM6/37PPc/ZEXjmSzwzHy8CVeEvPz++a6yI83ws3//4fHphlv3JJdLw9Y11nP05w6zkSQITnmYpkizB1d+rkuS/BXVwXRpKDjZPFLsimFdPDTDhyW2iMhfiHkU4JPYOPp3sVgSL6mk2lDUfpSMkaQI0oAT9f/0SvCTQ8LW3a7AtG47lVJpmJhCPYsRJrMCiIXB9cV2BlwS9X11JuJQSMpdwbAeu404lXMyjyMyjKEIURwrMGFwOauFlwXF3FwI77Tdt5HmuJJ7rwfM8JeFFeDgMMYyG08zDfvgovNKDXiFxX7tKwPB9H37bV4IgCDAMHuDxIJ4Lrz1FWmL51lTS6XQgIRHcBOrcsSxplC6E1wo4qSUtu3UvkXL69rOpWZotBX9UYEqaq03ClITwyXiyNHyuwJSwJFpivkTL/Jcs+lSI3nF3h6eLMAm5/33zdG8GrOv3UEdjgSngfQPACoDVYmxybvvow1cpIA63fn8zniWQkRcxATAGkBUj56UpILwFwAPAc2kVIkqUqPh28RkTTjCD4BGAsIhbimcFzN4G4AB4ZezCFOhN6Oy1gNmnAOJCxN8lgW46M9Why8axrl/mTnhPmRarnixq8jIHZe6aO75QNCiLJ0zzAAAAAElFTkSuQmCC" />
          <img style="display:none" id="btcVerifySwapFalse" src="data:image/png;base64,iVBORw0KGgoAAAANSUhEUgAAABgAAAAYCAYAAADgdz34AAACT0lEQVRIS8WVS2sTURTHf2N8JMG2iK/W4luhKkpRSqmvb6BfoNCVazcKbsRUN4Li1oVLwS9Qv4GvEKqlKNWitmqTaavNQ6skrUlz5Qxzp8nMnWk3wYHLZOae8/+dxz0TixZfVov1+b8Am+SlbspPo7JcyyY0A3G0YETB5TDIemyMAO3Ydf4scy9eYYJ4NkODzD1+YrSRzAMA7dh5bsCrzPzLdJNAozilEqpYwm+jnQOAWZKqc6A/UPb5dMaBuFGNdA0NQrGIKhRXA0ln2EO5SdOUwbAFqd39fQHI98yo807EVaGAyhc8G9lTcLub8nCjY1gPHMiuvjMBSOxYDyqfp76Q9/Z+jL4xiht7oL1skg5k5+neyFlcGBsPFY8EyKaG7Og9ZYTkx99Giq8JEANp+vaTJ4yAwruJQFP9hpGfChGXhi6/HgstU/H9h0hIKECL1+xZarbtAJRpcIDS5MdQiBGgxas5m2o250X/69Nn53fH0SOBjGTPPwPGHnji2RzVmeyq+NS001DXKdVx+FAQMjW9/kFrP3jAE1j88rXptOjTFWWjnSMHrW3/Pn5/m2EF7uyl7ESvryzJVAxuaRvTFPtLJLANwEZg0ySJm+1YN36i7h+n8sDtb2NAaoLEtW1Y1xdR93qo3AVqQNW91+VcNDqI+GZgK9AGxJ8Rv3qRpUdAzIWLvSw5ULLqz4lfucDSQ1e4Avxx11/Z9wMk+gSQBLa42Yh4I0BXyQGAVNBZEv0yUAYEJM9NAF0yyUQvXTYduf/keJm4GQlIg+Xe+j/9fwC4AyiJR4XmAAAAAElFTkSuQmCC" />
        </p>
        <h3>Redeem swap:</h3>
        <p><strong>Wait until initiation transaction has been confirmed!</strong></p>
        <p>secret: <input type="text" id="btcClaimSecret" /></p>
        <p>initiationTxHash: <input type="text" id="btcInitiationTxHash" /></p>
        <p><button id="btcClaimSwap">Claim Swap</button></p>
        <p>transaction hash: <textarea id="btcClaimSwapResult"></textarea></p>
        <p style="color: red; display: none;" id="btcFindClaimSwap">Scanning for claim tx: <textarea id="btcFindClaimSwapTransactionResult"></textarea></p>
        <p style="color: red; display: none;" id="btcFindClaimSwapSecret">Secret Revealed: <textarea id="btcFindClaimSwapTransactionResultSecret"></textarea></p>
        <h3>Refund swap:</h3>
        <p><strong>Ensure the expiration time has arrived!</strong></p>
        <p>initiationTxHash: <input type="text" id="btcRefundInitiationTxHash" /></p>
        <p><button id="btcRefundSwap">Refund Swap</button></p>
        <p>transaction hash: <textarea id="btcRefundSwapResult"></textarea></p>
      </td>
      <td>
        <h3>Generate secret:</h3>
        <p>Swap params: <input type="text" id="ethMessage" value="<currency1><value1><currency2><value2>" /></p>
        <p><button id="ethGenerateSecret">Generate Secret</button></p>
        <p>secret: <textarea id="ethGenerateSecretResult"></textarea></p>
        <p>secretHash: <textarea id="ethGenerateSecretResultHash"></textarea></p>
        <h3>Initiate swap:</h3>
        <p>value: <input type="text" id="ethFundValue" value="100" /></p>
        <p>recipientAddress: <input type="text" id="ethRecipientAddress" value="0x454f8D6e2b0F6Ca13638cE6E00904D5E75CBA291" /></p>
        <p>refundAddress: <input type="text" id="ethRefundAddress" value="0x4C01f55Edb32743FFC30876e203F60fBCe4ADd14" /></p>
        <p>secretHash: <input type="text" id="ethSecretHash" /></p>
        <p>expiration: <input type="text" id="ethExpiration" value="1568194353" /></p>
        <p><button id="ethInitiateSwap">Initiate Swap</button></p>
        <p>swap bytecode: <textarea id="ethSwapBytecode"></textarea></p>
        <p>transaction hash: <textarea id="ethInitiateSwapResult"></textarea></p>
        <p style="color: red; display: none;" id="ethFindInitiateSwap">Scanning for initiation tx: <textarea id="ethFindInitiateSwapTransactionResult"></textarea></p>
        <h3>Verify swap:</h3>
        <p><strong>Wait until initiation transaction has been confirmed!</strong></p>
        <p><strong style="color:dodgerblue">Change initiation fields above to play with verification of swap</strong></p>
        <p>initiationTxHash: <input type="text" id="ethInitiationTxHashVerify" /></p>
        <p>
          <button id="ethVerifySwap">Verify Swap</button>
          <img style="display:none" id="ethVerifySwapTrue" src="data:image/png;base64,iVBORw0KGgoAAAANSUhEUgAAABgAAAAYCAYAAADgdz34AAACHElEQVRIS+2VPU/bQBjH/5dA6teEDpWqdmThG3RoJip1Z2eq8hm68rL3G9BurHyASnSCod+gC0srkJCIII7t2Djxof/hC+fYJFERG5YenXM6/37PPc/ZEXjmSzwzHy8CVeEvPz++a6yI83ws3//4fHphlv3JJdLw9Y11nP05w6zkSQITnmYpkizB1d+rkuS/BXVwXRpKDjZPFLsimFdPDTDhyW2iMhfiHkU4JPYOPp3sVgSL6mk2lDUfpSMkaQI0oAT9f/0SvCTQ8LW3a7AtG47lVJpmJhCPYsRJrMCiIXB9cV2BlwS9X11JuJQSMpdwbAeu404lXMyjyMyjKEIURwrMGFwOauFlwXF3FwI77Tdt5HmuJJ7rwfM8JeFFeDgMMYyG08zDfvgovNKDXiFxX7tKwPB9H37bV4IgCDAMHuDxIJ4Lrz1FWmL51lTS6XQgIRHcBOrcsSxplC6E1wo4qSUtu3UvkXL69rOpWZotBX9UYEqaq03ClITwyXiyNHyuwJSwJFpivkTL/Jcs+lSI3nF3h6eLMAm5/33zdG8GrOv3UEdjgSngfQPACoDVYmxybvvow1cpIA63fn8zniWQkRcxATAGkBUj56UpILwFwAPAc2kVIkqUqPh28RkTTjCD4BGAsIhbimcFzN4G4AB4ZezCFOhN6Oy1gNmnAOJCxN8lgW46M9Why8axrl/mTnhPmRarnixq8jIHZe6aO75QNCiLJ0zzAAAAAElFTkSuQmCC" />
          <img style="display:none" id="ethVerifySwapFalse" src="data:image/png;base64,iVBORw0KGgoAAAANSUhEUgAAABgAAAAYCAYAAADgdz34AAACT0lEQVRIS8WVS2sTURTHf2N8JMG2iK/W4luhKkpRSqmvb6BfoNCVazcKbsRUN4Li1oVLwS9Qv4GvEKqlKNWitmqTaavNQ6skrUlz5Qxzp8nMnWk3wYHLZOae8/+dxz0TixZfVov1+b8Am+SlbspPo7JcyyY0A3G0YETB5TDIemyMAO3Ydf4scy9eYYJ4NkODzD1+YrSRzAMA7dh5bsCrzPzLdJNAozilEqpYwm+jnQOAWZKqc6A/UPb5dMaBuFGNdA0NQrGIKhRXA0ln2EO5SdOUwbAFqd39fQHI98yo807EVaGAyhc8G9lTcLub8nCjY1gPHMiuvjMBSOxYDyqfp76Q9/Z+jL4xiht7oL1skg5k5+neyFlcGBsPFY8EyKaG7Og9ZYTkx99Giq8JEANp+vaTJ4yAwruJQFP9hpGfChGXhi6/HgstU/H9h0hIKECL1+xZarbtAJRpcIDS5MdQiBGgxas5m2o250X/69Nn53fH0SOBjGTPPwPGHnji2RzVmeyq+NS001DXKdVx+FAQMjW9/kFrP3jAE1j88rXptOjTFWWjnSMHrW3/Pn5/m2EF7uyl7ESvryzJVAxuaRvTFPtLJLANwEZg0ySJm+1YN36i7h+n8sDtb2NAaoLEtW1Y1xdR93qo3AVqQNW91+VcNDqI+GZgK9AGxJ8Rv3qRpUdAzIWLvSw5ULLqz4lfucDSQ1e4Avxx11/Z9wMk+gSQBLa42Yh4I0BXyQGAVNBZEv0yUAYEJM9NAF0yyUQvXTYduf/keJm4GQlIg+Xe+j/9fwC4AyiJR4XmAAAAAElFTkSuQmCC" />
        </p>
        <h3>Claim swap:</h3>
        <p><strong>Wait until initiation transaction has been confirmed!</strong></p>
        <p>secret: <input type="text" id="ethClaimSecret" /></p>
        <p>initiationTxHash: <input type="text" id="ethInitiationTxHash" /></p>
        <p><button id="ethClaimSwap">Claim Swap</button></p>
        <p>transaction hash: <textarea id="ethClaimSwapResult"></textarea></p>
        <p style="color: red; display: none;" id="ethFindClaimSwap">Scanning for claim tx: <textarea id="ethFindClaimSwapTransactionResult"></textarea></p>
        <p style="color: red; display: none;" id="ethFindClaimSwapSecret">Secret Revealed: <textarea id="ethFindClaimSwapTransactionResultSecret"></textarea></p>
        <h3>Refund swap:</h3>
        <p><strong>Ensure the expiration time has arrived!</strong></p>
        <p>initiationTxHash: <input type="text" id="ethRefundInitiationTxHash" /></p>
        <p><button id="ethRefundSwap">Refund Swap</button></p>
        <p>transaction hash: <textarea id="ethRefundSwapResult"></textarea></p>
      </td>
    </tr>
  </table>
  <p><code>For errors and logs, check console</code></p>

  <script>
    /* global $, ChainAbstractionLayer, web3 */
    const { Client, providers, networks, crypto } = ChainAbstractionLayer
    const bitcoin = new Client()
<<<<<<< HEAD
    bitcoin.addProvider(new providers.bitcoin.BitcoreRPCProvider('https://localhost:18332', 'bitcoin', 'local321'))
=======
    bitcoin.addProvider(new providers.bitcoin.BitcoreRPCProvider('http://localhost:18332', 'bitcoin', 'local321'))
>>>>>>> 12296c91
    bitcoin.addProvider(new providers.bitcoin.BitcoinLedgerProvider({ network: networks.bitcoin_testnet, segwit: false }))
    bitcoin.addProvider(new providers.bitcoin.BitcoinSwapProvider({ network: networks.bitcoin_testnet }))

    const ethereum = new Client()
    ethereum.addProvider(new providers.ethereum.EthereumRPCProvider('http://localhost:8545'))
    ethereum.addProvider(new providers.ethereum.EthereumMetaMaskProvider(web3.currentProvider))
    ethereum.addProvider(new providers.ethereum.EthereumSwapProvider())

    function generateSecret (client, prefix) {
      client.generateSecret($(`#${prefix}Message`).val()).then(result => {
        $(`#${prefix}GenerateSecretResult`).text(result)
        $(`#${prefix}GenerateSecretResultHash`).text(crypto.sha256(result))
      })
    }

    function initiateSwap (client, prefix) {
      const recipientAddress = $(`#${prefix}RecipientAddress`).val()
      const refundAddress = $(`#${prefix}RefundAddress`).val()
      const secretHash = $(`#${prefix}SecretHash`).val()
      const expiration = parseInt($(`#${prefix}Expiration`).val())
      const value = parseInt($(`#${prefix}FundValue`).val())

      client.createSwapScript(recipientAddress, refundAddress, secretHash, expiration).then(result => {
        $(`#${prefix}SwapBytecode`).text(result)
      })

      client.initiateSwap(value, recipientAddress, refundAddress, secretHash, expiration).then(result => {
        $(`#${prefix}InitiateSwapResult`).text(result)
        $(`#${prefix}FindInitiateSwap`).show()
      })

      client.findInitiateSwapTransaction(value, recipientAddress, refundAddress, secretHash, expiration).then(result => {
        $(`#${prefix}FindInitiateSwapTransactionResult`).text(JSON.stringify(result, null, 2))
      })
    }

    function verifySwap (client, prefix) {
      const initiationTxHash = $(`#${prefix}InitiationTxHashVerify`).val()
      const value = parseInt($(`#${prefix}FundValue`).val())
      const recipientAddress = $(`#${prefix}RecipientAddress`).val()
      const refundAddress = $(`#${prefix}RefundAddress`).val()
      const secretHash = $(`#${prefix}SecretHash`).val()
      const expiration = parseInt($(`#${prefix}Expiration`).val())

      client.verifyInitiateSwapTransaction(initiationTxHash, value, recipientAddress, refundAddress, secretHash, expiration).then(result => {
        if (result) {
          $(`#${prefix}VerifySwapTrue`).show()
          $(`#${prefix}VerifySwapFalse`).hide()
        } else {
          $(`#${prefix}VerifySwapFalse`).show()
          $(`#${prefix}VerifySwapTrue`).hide()
        }
      })
    }

    function claimSwap (client, prefix) {
      const initiationTxHash = $(`#${prefix}InitiationTxHash`).val()
      const secret = $(`#${prefix}ClaimSecret`).val()
      const recipientAddress = $(`#${prefix}RecipientAddress`).val()
      const refundAddress = $(`#${prefix}RefundAddress`).val()
      const secretHash = $(`#${prefix}SecretHash`).val()
      const expiration = parseInt($(`#${prefix}Expiration`).val())

      client.claimSwap(initiationTxHash, recipientAddress, refundAddress, secret, expiration).then(result => {
        $(`#${prefix}ClaimSwapResult`).text(result)
        $(`#${prefix}FindClaimSwap`).show()
      })

      client.findClaimSwapTransaction(initiationTxHash, recipientAddress, refundAddress, secretHash, expiration).then(result => {
        $(`#${prefix}FindClaimSwapTransactionResult`).text(JSON.stringify(result, null, 2))
        $(`#${prefix}FindClaimSwapTransactionResultSecret`).text(result.secret)
        $(`#${prefix}FindClaimSwapSecret`).show()
      })
    }

    function refundSwap (client, prefix) {
      const initiationTxHash = $(`#${prefix}RefundInitiationTxHash`).val()
      const recipientAddress = $(`#${prefix}RecipientAddress`).val()
      const refundAddress = $(`#${prefix}RefundAddress`).val()
      const secretHash = $(`#${prefix}SecretHash`).val()
      const expiration = parseInt($(`#${prefix}Expiration`).val())

      client.refundSwap(initiationTxHash, recipientAddress, refundAddress, secretHash, expiration).then(result => {
        $(`#${prefix}RefundSwapResult`).text(result)
      })
    }

    $('#btcGenerateSecret').click(generateSecret.bind(null, bitcoin, 'btc'))
    $('#btcInitiateSwap').click(initiateSwap.bind(null, bitcoin, 'btc'))
    $('#btcVerifySwap').click(verifySwap.bind(null, bitcoin, 'btc'))
    $('#btcClaimSwap').click(claimSwap.bind(null, bitcoin, 'btc'))
    $('#btcRefundSwap').click(refundSwap.bind(null, bitcoin, 'btc'))

    $('#ethGenerateSecret').click(generateSecret.bind(null, ethereum, 'eth'))
    $('#ethInitiateSwap').click(initiateSwap.bind(null, ethereum, 'eth'))
    $('#ethVerifySwap').click(verifySwap.bind(null, ethereum, 'eth'))
    $('#ethClaimSwap').click(claimSwap.bind(null, ethereum, 'eth'))
    $('#ethRefundSwap').click(refundSwap.bind(null, ethereum, 'eth'))
  </script>
</body>

</html><|MERGE_RESOLUTION|>--- conflicted
+++ resolved
@@ -105,11 +105,7 @@
     /* global $, ChainAbstractionLayer, web3 */
     const { Client, providers, networks, crypto } = ChainAbstractionLayer
     const bitcoin = new Client()
-<<<<<<< HEAD
     bitcoin.addProvider(new providers.bitcoin.BitcoreRPCProvider('https://localhost:18332', 'bitcoin', 'local321'))
-=======
-    bitcoin.addProvider(new providers.bitcoin.BitcoreRPCProvider('http://localhost:18332', 'bitcoin', 'local321'))
->>>>>>> 12296c91
     bitcoin.addProvider(new providers.bitcoin.BitcoinLedgerProvider({ network: networks.bitcoin_testnet, segwit: false }))
     bitcoin.addProvider(new providers.bitcoin.BitcoinSwapProvider({ network: networks.bitcoin_testnet }))
 
