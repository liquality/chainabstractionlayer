--- conflicted
+++ resolved
@@ -1,10 +1,6 @@
 {
   "name": "@liquality/chainabstractionlayer",
-<<<<<<< HEAD
-  "version": "0.1.20",
-=======
   "version": "0.1.21-next.4",
->>>>>>> 5f05b4be
   "keywords": [
     "blockchain",
     "bitcoin",
