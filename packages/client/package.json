--- conflicted
+++ resolved
@@ -1,8 +1,7 @@
 {
   "name": "@liquality/client",
-<<<<<<< HEAD
-  "version": "0.8.14",
-  "description": "",
+  "version": "0.9.0",
+  "description": "Query different blockchains with account management using a single and simple interface.",
   "module": "dist/index.js",
   "main": "dist/index.js",
   "types": "dist/lib/index.d.ts",
@@ -10,14 +9,6 @@
     "dist": "dist",
     "src": "lib"
   },
-=======
-  "umdName": "Client",
-  "umdExport": "default",
-  "version": "0.9.0",
-  "description": "Query different blockchains with account management using a single and simple interface.",
-  "module": "lib/index.js",
-  "main": "dist/index.cjs.js",
->>>>>>> 31a8d453
   "files": [
     "dist",
     "lib"
@@ -29,16 +20,10 @@
   "license": "MIT",
   "dependencies": {
     "@babel/runtime": "^7.12.1",
-<<<<<<< HEAD
-    "@liquality/crypto": "^0.8.14",
-    "@liquality/errors": "^0.8.14",
-    "@liquality/schema": "^0.8.14",
-    "@liquality/types": "file:../types",
-=======
     "@liquality/crypto": "^0.9.0",
     "@liquality/errors": "^0.9.0",
     "@liquality/schema": "^0.9.0",
->>>>>>> 31a8d453
+    "@liquality/types": "file:../types",
     "ajv": "^6.10.0",
     "bignumber.js": "^9.0.0",
     "debug": "^4.1.1",
