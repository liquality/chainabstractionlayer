{
  "name": "@liquality/bitcoin-js-wallet-provider",
  "umdName": "BitcoinJsWalletProvider",
  "umdExport": "default",
  "version": "0.4.34",
  "description": "",
  "module": "lib/index.js",
  "main": "dist/index.cjs.js",
  "files": [
    "dist",
    "lib"
  ],
  "scripts": {
    "build:node": "webpack --config ../../webpack/webpack.node.config.js",
    "build:browser": "webpack --config ../../webpack/webpack.browser.config.js",
    "build": "webpack --config ../../webpack/webpack.config.js"
  },
  "author": "Liquality <info@liquality.io>",
  "license": "MIT",
  "dependencies": {
    "@babel/runtime": "^7.4.3",
<<<<<<< HEAD
    "@liquality/bitcoin-utils": "^0.4.31",
    "@liquality/jsonrpc-provider": "^0.4.31",
    "@liquality/bitcoin-wallet-provider": "^0.4.31",
    "@liquality/wallet-provider": "^0.4.31",
    "@liquality/utils": "^0.4.31",
=======
    "@liquality/bitcoin-utils": "^0.4.34",
    "@liquality/jsonrpc-provider": "^0.4.34",
    "@liquality/provider": "^0.4.34",
    "@liquality/utils": "^0.4.34",
>>>>>>> a57c9c75
    "bignumber.js": "^9.0.0",
    "bip32": "^1.0.2",
    "bip39": "^3.0.2",
    "bitcoinjs-lib": "^5.1.2",
    "bitcoinjs-message": "^2.1.0",
    "lodash": "^4.17.13"
  },
  "engines": {
    "node": "~8.12.0"
  },
  "homepage": "https://github.com/liquality/chainabstractionlayer#readme",
  "repository": {
    "type": "git",
    "url": "git+https://github.com/liquality/chainabstractionlayer.git"
  },
  "bugs": {
    "url": "https://github.com/liquality/chainabstractionlayer/issues"
  },
  "publishConfig": {
    "access": "public"
  }
}<|MERGE_RESOLUTION|>--- conflicted
+++ resolved
@@ -19,18 +19,11 @@
   "license": "MIT",
   "dependencies": {
     "@babel/runtime": "^7.4.3",
-<<<<<<< HEAD
-    "@liquality/bitcoin-utils": "^0.4.31",
-    "@liquality/jsonrpc-provider": "^0.4.31",
-    "@liquality/bitcoin-wallet-provider": "^0.4.31",
-    "@liquality/wallet-provider": "^0.4.31",
-    "@liquality/utils": "^0.4.31",
-=======
     "@liquality/bitcoin-utils": "^0.4.34",
+    "@liquality/bitcoin-wallet-provider": "^0.4.34",
     "@liquality/jsonrpc-provider": "^0.4.34",
-    "@liquality/provider": "^0.4.34",
+    "@liquality/wallet-provider": "^0.4.34",
     "@liquality/utils": "^0.4.34",
->>>>>>> a57c9c75
     "bignumber.js": "^9.0.0",
     "bip32": "^1.0.2",
     "bip39": "^3.0.2",
