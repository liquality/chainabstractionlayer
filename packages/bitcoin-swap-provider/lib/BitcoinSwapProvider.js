--- conflicted
+++ resolved
@@ -180,20 +180,6 @@
       value: swapVout.vSat - txfee
     }
 
-<<<<<<< HEAD
-    const sig = await this.getMethod('signP2SHTransaction')(
-      initiationTxRaw, // TODO: Why raw? can't it be a bitcoinjs-lib TX like the next one?
-      tx.toHex(),
-      address,
-      swapVout.n,
-      (isSegwit ? swapPaymentVariants.p2wsh.redeem.output: swapPaymentVariants.p2sh.redeem.output).toString('hex'),
-      isRedeem ? 0 : expiration,
-      isSegwit
-    )
-
-    const walletAddress = await this.getMethod('getWalletAddress')(address)
-    const swapInput = this.getSwapInput(Buffer.from(sig, 'hex'), walletAddress.publicKey, isRedeem, secret)
-=======
     psbt.addInput(input)
     psbt.addOutput(output)
 
@@ -204,7 +190,6 @@
 
     const walletAddress = await this.getMethod('getWalletAddress')(address)
     const swapInput = this.getSwapInput(sig, walletAddress.publicKey, isClaim, secret)
->>>>>>> bdb1c224
     const paymentParams = { redeem: { output: swapOutput, input: swapInput, network }, network }
     const paymentWithInput = isSegwit
       ? bitcoin.payments.p2wsh(paymentParams)
@@ -265,55 +250,6 @@
 
   async updateTransactionFee (tx, newFeePerByte) {
     const txHash = typeof tx === 'string' ? tx : tx.hash
-<<<<<<< HEAD
-    const transaction = (await this.getMethod('getTransactionByHash')(txHash))._raw
-    if (transaction.vin.length === 1 && transaction.vout.length === 1) {
-      const inputTx = (await this.getMethod('getTransactionByHash')(transaction.vin[0].txid))._raw
-      const prevout = inputTx.vout[transaction.vin[0].vout]
-      const voutType = prevout.scriptPubKey.type
-      if (['scripthash', 'witness_v0_scripthash'].includes(voutType)) {
-        const segwit = voutType === 'witness_v0_scripthash'
-        const inputTxHex = inputTx.hex
-        const tx = bitcoin.Transaction.fromHex(transaction.hex)
-
-        const address = transaction.vout[0].scriptPubKey.addresses[0]
-        prevout.vSat = BigNumber(prevout.value).times(1e8).toNumber()
-
-        const txfee = calculateFee(1, 1, newFeePerByte)
-
-        if (prevout.vSat - txfee < 0) {
-          throw new Error('Transaction amount does not cover fee.')
-        }
-
-        tx.outs[0].value = BigNumber(prevout.vSat).minus(BigNumber(txfee)).toNumber()
-
-        let outputScript
-        if (segwit) {
-          const witness = transaction.vin[0].txinwitness
-          outputScript = Buffer.from(witness[witness.length - 1], 'hex')
-        } else {
-          const scriptSig = transaction.vin[0].scriptSig.hex
-          const script = bitcoin.script.decompile(Buffer.from(scriptSig, 'hex'))
-          outputScript = script[script.length - 1]
-        }
-        const lockTime = transaction.lockTime
-
-        const unsignedTxHex = tx.toHex()
-        const sig = await this.getMethod('signP2SHTransaction')(inputTxHex, unsignedTxHex, address, prevout.n, outputScript.toString('hex'), lockTime, segwit)
-        if (segwit) {
-          const witness = [Buffer.from(sig, 'hex'), ...tx.ins[0].witness.slice(1)]
-          tx.setWitness(0, witness)
-        } else {
-          const scriptSig = transaction.vin[0].scriptSig.hex
-          const script = bitcoin.script.decompile(Buffer.from(scriptSig, 'hex'))
-          const inputScript = bitcoin.script.compile([sig, ...script.slice(1)])
-          tx.setInputScript(0, inputScript)
-        }
-        const hex = tx.toHex()
-        await this.getMethod('sendRawTransaction')(hex)
-        return normalizeTransactionObject(decodeRawTransaction(hex), txfee)
-      }
-=======
     const transaction = await this.getMethod('getTransactionByHash')(txHash)
     if (await this.isSwapRedeemTransaction(transaction)) {
       const inputScript = this.getInputScriptFromTransaction(transaction)
@@ -324,7 +260,6 @@
       const outputScript = isClaim ? inputScript[4] : inputScript[3]
       const { expiration } = this.extractSwapParams(outputScript)
       return this._redeemSwapOutput(initiationTxHash, address, Buffer.from(outputScript, 'hex'), expiration, isClaim, secret, newFeePerByte)
->>>>>>> bdb1c224
     }
     return this.getMethod('updateTransactionFee')(tx, newFeePerByte)
   }
