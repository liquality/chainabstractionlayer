{
  "name": "@liquality/bitcoin-swap-provider",
  "umdName": "BitcoinSwapProvider",
  "umdExport": "default",
  "version": "0.8.9",
  "description": "",
  "module": "lib/index.js",
  "main": "dist/index.cjs.js",
  "files": [
    "dist",
    "lib"
  ],
  "scripts": {
    "build:node": "webpack --config ../../webpack/webpack.node.config.js",
    "build:browser": "webpack --config ../../webpack/webpack.browser.config.js",
    "build": "webpack --config ../../webpack/webpack.config.js"
  },
  "author": "Liquality <info@liquality.io>",
  "license": "MIT",
  "dependencies": {
    "@babel/runtime": "^7.12.1",
<<<<<<< HEAD
    "@liquality/bitcoin-networks": "^0.8.8",
    "@liquality/bitcoin-utils": "^0.8.8",
    "@liquality/errors": "^0.8.8",
    "@liquality/provider": "^0.8.8",
    "@liquality/utils": "^0.8.8",
=======
    "@liquality/bitcoin-networks": "^0.8.9",
    "@liquality/bitcoin-utils": "^0.8.9",
    "@liquality/provider": "^0.8.9",
    "@liquality/utils": "^0.8.9",
>>>>>>> 19d9d22a
    "bignumber.js": "^9.0.0",
    "bitcoinjs-lib": "^5.2.0"
  },
  "engines": {
    "node": "~8.12.0"
  },
  "homepage": "https://github.com/liquality/chainabstractionlayer#readme",
  "repository": {
    "type": "git",
    "url": "git+https://github.com/liquality/chainabstractionlayer.git"
  },
  "bugs": {
    "url": "https://github.com/liquality/chainabstractionlayer/issues"
  },
  "publishConfig": {
    "access": "public"
  }
}<|MERGE_RESOLUTION|>--- conflicted
+++ resolved
@@ -19,18 +19,11 @@
   "license": "MIT",
   "dependencies": {
     "@babel/runtime": "^7.12.1",
-<<<<<<< HEAD
-    "@liquality/bitcoin-networks": "^0.8.8",
-    "@liquality/bitcoin-utils": "^0.8.8",
-    "@liquality/errors": "^0.8.8",
-    "@liquality/provider": "^0.8.8",
-    "@liquality/utils": "^0.8.8",
-=======
     "@liquality/bitcoin-networks": "^0.8.9",
     "@liquality/bitcoin-utils": "^0.8.9",
+    "@liquality/errors": "^0.8.9",
     "@liquality/provider": "^0.8.9",
     "@liquality/utils": "^0.8.9",
->>>>>>> 19d9d22a
     "bignumber.js": "^9.0.0",
     "bitcoinjs-lib": "^5.2.0"
   },
