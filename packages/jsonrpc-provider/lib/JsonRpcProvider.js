import NodeProvider from '@liquality/node-provider'
import Debug from '@liquality/debug'
import { NodeError } from '@liquality/errors'

import JSONBigInt from 'json-bigint'
import { has } from 'lodash'

import { version } from '../package.json'

const debug = Debug('jsonrpc')

const { parse } = JSONBigInt({ storeAsString: true, strict: true })

export default class JsonRpcProvider extends NodeProvider {
  constructor (uri, username, password) {
    const config = {
      baseURL: uri,
      responseType: 'text',
      transformResponse: undefined, // https://github.com/axios/axios/issues/907,
      validateStatus: status => true
    }

    if (username || password) {
      config.auth = { username, password }
    }

    super(config)
  }

  _prepareRequest (method, params) {
    const id = Date.now()
    const req = { id, method, params }

    debug('jsonrpc request', req)

    return req
  }

<<<<<<< HEAD
  _parseResponse (response) {
    let { data, headers } = response

    debug('raw jsonrpc response', data)

    if (headers['content-type'] !== 'application/json') {
      throw new NodeError(`Invalid response content-type: ${headers['content-type']}`, { response })
    }

    data = parse(data)

=======
  _parseResponse ({ data, status, statusText, headers }) {
    try {
      data = parse(data)
    } catch (e) {
      throw new RpcError(status, statusText, { data })
    }

>>>>>>> 7b35622f
    debug('parsed jsonrpc response', data)

    const { error } = data

    if (error != null) {
      throw new NodeError(error.message || error, { response })
    }

    if (!has(data, 'result')) {
      throw new NodeError('Missing `result` on the RPC call result', { response })
    }

    return data.result
  }

  async jsonrpc (method, ...params) {
    const response = await this.nodePost('', this._prepareRequest(method, params))

    return this._parseResponse(response)
  }
}

JsonRpcProvider.version = version<|MERGE_RESOLUTION|>--- conflicted
+++ resolved
@@ -36,27 +36,13 @@
     return req
   }
 
-<<<<<<< HEAD
   _parseResponse (response) {
-    let { data, headers } = response
+    let { data } = response
 
     debug('raw jsonrpc response', data)
 
-    if (headers['content-type'] !== 'application/json') {
-      throw new NodeError(`Invalid response content-type: ${headers['content-type']}`, { response })
-    }
-
     data = parse(data)
 
-=======
-  _parseResponse ({ data, status, statusText, headers }) {
-    try {
-      data = parse(data)
-    } catch (e) {
-      throw new RpcError(status, statusText, { data })
-    }
-
->>>>>>> 7b35622f
     debug('parsed jsonrpc response', data)
 
     const { error } = data
