{
  "name": "@liquality/bitcoin-networks",
  "umdName": "BitcoinNetworks",
  "umdExport": "default",
  "version": "0.4.28",
  "description": "",
  "module": "lib/index.js",
  "main": "dist/index.cjs.js",
  "files": [
    "dist",
    "lib"
  ],
  "scripts": {
    "build:node": "webpack --config ../../webpack/webpack.node.config.js",
    "build:browser": "webpack --config ../../webpack/webpack.browser.config.js",
    "build": "webpack --config ../../webpack/webpack.config.js"
  },
  "author": "Liquality <info@liquality.io>",
  "license": "MIT",
  "dependencies": {
<<<<<<< HEAD
    "@babel/runtime": "^7.9.2",
    "bitcoinjs-lib": "^5.1.3"
=======
    "@babel/runtime": "^7.4.3",
    "bitcoinjs-lib": "^5.1.7"
>>>>>>> c9d9a719
  },
  "engines": {
    "node": "~8.12.0"
  },
  "homepage": "https://github.com/liquality/chainabstractionlayer#readme",
  "repository": {
    "type": "git",
    "url": "git+https://github.com/liquality/chainabstractionlayer.git"
  },
  "bugs": {
    "url": "https://github.com/liquality/chainabstractionlayer/issues"
  },
  "publishConfig": {
    "access": "public"
  },
  "gitHead": "1855d9ec369c8c577f74eb04e310a7c00b9eaa6c"
}<|MERGE_RESOLUTION|>--- conflicted
+++ resolved
@@ -18,13 +18,8 @@
   "author": "Liquality <info@liquality.io>",
   "license": "MIT",
   "dependencies": {
-<<<<<<< HEAD
     "@babel/runtime": "^7.9.2",
-    "bitcoinjs-lib": "^5.1.3"
-=======
-    "@babel/runtime": "^7.4.3",
     "bitcoinjs-lib": "^5.1.7"
->>>>>>> c9d9a719
   },
   "engines": {
     "node": "~8.12.0"
