/* eslint-env mocha */

import BigNumber from 'bignumber.js'
import EthereumErc20SwapProvider from '../../lib'

const { expect } = require('chai').use(require('chai-as-promised'))

describe('Ethereum ERC20 Swap provider', () => {
  let provider: EthereumErc20SwapProvider

  beforeEach(() => {
    provider = new EthereumErc20SwapProvider()
    provider.setClient({
      getMethod (name: string) {
        if (name === 'getContractAddress') { return () => '89d24A6b4CcB1B6fAA2625fE562bDD9a23260359' } else { throw new Error('method not mocked') }
      }
    })
  })

  describe('Generate swap', () => {
    it('should generate correct bytecode', () => {
<<<<<<< HEAD
      return expect(provider.createSwapScript({
        value: new BigNumber(0),
        recipientAddress: '5acbf79d0cf4139a6c3eca85b41ce2bd23ced04f',
        refundAddress: '0a81e8be41b21f651a71aab1a85c6813b8bbccf8',
        secretHash: '91d6a24697ed31932537ae598d3de3131e1fcd0641b9ac4be7afcb376386d71e',
        expiration: 255
      }))
        .to.equal('6080604052600080546001600160a01b0319908116735acbf79d0cf4139a6c3eca85b41ce2bd23ced04f17909155600180548216730a81e8be41b21f651a71aab1a85c6813b8bbccf81790556002805482167389d24a6b4ccb1b6faa2625fe562bdd9a232603591790819055600380549092166001600160a01b03919091161790557f91d6a24697ed31932537ae598d3de3131e1fcd0641b9ac4be7afcb376386d71e6004553480156100b157600080fd5b5061045c806100c16000396000f3fe608060405234801561001057600080fd5b50600436106100365760003560e01c8063590e1ae31461003b578063bd66528a14610045575b600080fd5b610043610062565b005b6100436004803603602081101561005b57600080fd5b503561017c565b7f00000000000000000000000000000000000000000000000000000000000000ff421161008e57600080fd5b600154600354604080516370a0823160e01b8152306004820152905161016e9363a9059cbb60e01b936001600160a01b03918216939116916370a0823191602480820192602092909190829003018186803b1580156100ec57600080fd5b505afa158015610100573d6000803e3d6000fd5b505050506040513d602081101561011657600080fd5b5051604080516001600160a01b0390931660248401526044808401929092528051808403909201825260649092019091526020810180516001600160e01b03166001600160e01b031990931692909217909152610314565b6001546001600160a01b0316ff5b600454600282604051602001808281526020019150506040516020818303038152906040526040518082805190602001908083835b602083106101d05780518252601f1990920191602091820191016101b1565b51815160209384036101000a60001901801990921691161790526040519190930194509192505080830381855afa15801561020f573d6000803e3d6000fd5b5050506040513d602081101561022457600080fd5b50511461023057600080fd5b600354604080516370a0823160e01b815230600482015290516000926001600160a01b0316916370a08231916024808301926020929190829003018186803b15801561027b57600080fd5b505afa15801561028f573d6000803e3d6000fd5b505050506040513d60208110156102a557600080fd5b50519050806102b357600080fd5b600054604080516001600160a01b039092166024830152604480830184905281518084039091018152606490920190526020810180516001600160e01b031663a9059cbb60e01b17905261030690610314565b6000546001600160a01b0316ff5b606061031f8261034d565b8051909150156103495780806020019051602081101561033e57600080fd5b505161034957600080fd5b5050565b600254604051825160609260009284926001600160a01b0390921691869190819060208401908083835b602083106103965780518252601f199092019160209182019101610377565b6001836020036101000a0380198251168184511680821785525050505050509050019150506000604051808303816000865af19150503d80600081146103f8576040519150601f19603f3d011682016040523d82523d6000602084013e6103fd565b606091505b509150915081156104115791506104219050565b8051156100365780518082602001fd5b91905056fea264697066735822122050b5f386e31422b38dc8c7ced527086554a1af89418786893a391e07a57802ae64736f6c63430007040033')
    })

    it('should throw error when recipient address too long', () => {
      return expect(() => provider.createSwapScript({
        value: new BigNumber(0),
        recipientAddress: '13375acbf79d0cf4139a6c3eca85b41ce2bd23ced04f',
        refundAddress: '0a81e8be41b21f651a71aab1a85c6813b8bbccf8',
        secretHash: '91d6a24697ed31932537ae598d3de3131e1fcd0641b9ac4be7afcb376386d71e',
        expiration: 6016519
      }))
        .to.throw()
    })

    it('should throw error when recipient address too short', () => {
      return expect(() => provider.createSwapScript({
        value: new BigNumber(0),
        recipientAddress: '39a6c3eca85b41ce2bd23ced04f',
        refundAddress: '0a81e8be41b21f651a71aab1a85c6813b8bbccf8',
        secretHash: '91d6a24697ed31932537ae598d3de3131e1fcd0641b9ac4be7afcb376386d71e',
        expiration: 6016519
      }))
        .to.throw()
    })

    it('should throw error when refund address too long', () => {
      return expect(() => provider.createSwapScript({
        value: new BigNumber(0),
        recipientAddress: '5acbf79d0cf4139a6c3eca85b41ce2bd23ced04f',
        refundAddress: '13370a81e8be41b21f651a71aab1a85c6813b8bbccf8',
        secretHash: '91d6a24697ed31932537ae598d3de3131e1fcd0641b9ac4be7afcb376386d71e',
        expiration: 6016519
      }))
        .to.throw()
    })

    it('should throw error when refund address too short', () => {
      return expect(() => provider.createSwapScript({
        value: new BigNumber(0),
        recipientAddress: '5acbf79d0cf4139a6c3eca85b41ce2bd23ced04f',
        refundAddress: '8be41b21f651a71aab1a85c6813b8bbccf8',
        secretHash: '91d6a24697ed31932537ae598d3de3131e1fcd0641b9ac4be7afcb376386d71e',
        expiration: 6016519
      }))
        .to.throw()
    })

    it('should throw error when secret hash longer than 32 bytes', () => {
      return expect(() => provider.createSwapScript({
        value: new BigNumber(0),
        recipientAddress: '5acbf79d0cf4139a6c3eca85b41ce2bd23ced04f',
        refundAddress: '0a81e8be41b21f651a71aab1a85c6813b8bbccf8',
        secretHash: '91d6a24697ed31932537ae598d3de3131e1fcd0641b9ac4be7afcb376386d71e13371337',
        expiration: 6016519
      }))
        .to.throw()
    })

    it('should throw error when secret hash shorter than 32 bytes', () => {
      return expect(() => provider.createSwapScript({
        value: new BigNumber(0),
        recipientAddress: '5acbf79d0cf4139a6c3eca85b41ce2bd23ced04f',
        refundAddress: '0a81e8be41b21f651a71aab1a85c6813b8bbccf8',
        secretHash: '91d6a24697ed31932537ae598d3de3131e1fcd0641b9ac4be7afcb376386',
        expiration: 6016519
      }))
        .to.throw()
    })

    it('should throw error when secret hash is hash of secret 0', () => {
      return expect(() => provider.createSwapScript({
        value: new BigNumber(0),
        recipientAddress: '5acbf79d0cf4139a6c3eca85b41ce2bd23ced04f',
        refundAddress: '0a81e8be41b21f651a71aab1a85c6813b8bbccf8',
        secretHash: '66687aadf862bd776c8fc18b8e9f8e20089714856ee233b3902a591d0d5f2925',
        expiration: 6016519
      }))
        .to.throw()
=======
      return expect(provider.createSwapScript('5acbf79d0cf4139a6c3eca85b41ce2bd23ced04f',
        '0a81e8be41b21f651a71aab1a85c6813b8bbccf8',
        '91d6a24697ed31932537ae598d3de3131e1fcd0641b9ac4be7afcb376386d71e',
        1615566223).toString('hex'))
        .to.equal('6080604052600080546001600160a01b0319908116735acbf79d0cf4139a6c3eca85b41ce2bd23ced04f17909155600180548216730a81e8be41b21f651a71aab1a85c6813b8bbccf81790556002805482167389d24a6b4ccb1b6faa2625fe562bdd9a232603591790819055600380549092166001600160a01b03919091161790557f91d6a24697ed31932537ae598d3de3131e1fcd0641b9ac4be7afcb376386d71e6004553480156100b157600080fd5b50610555806100c16000396000f3fe608060405234801561001057600080fd5b50600436106100365760003560e01c8063590e1ae31461003b578063bd66528a14610045575b600080fd5b610043610062565b005b6100436004803603602081101561005b57600080fd5b5035610235565b6004361461006f57600080fd5b7f00000000000000000000000000000000000000000000000000000000604b958f421161009b57600080fd5b600354604080516370a0823160e01b815230600482015290516000926001600160a01b0316916370a08231916024808301926020929190829003018186803b1580156100e657600080fd5b505afa1580156100fa573d6000803e3d6000fd5b505050506040513d602081101561011057600080fd5b505190508061011e57600080fd5b600154600354604080516370a0823160e01b815230600482015290516101fe9363a9059cbb60e01b936001600160a01b03918216939116916370a0823191602480820192602092909190829003018186803b15801561017c57600080fd5b505afa158015610190573d6000803e3d6000fd5b505050506040513d60208110156101a657600080fd5b5051604080516001600160a01b0390931660248401526044808401929092528051808403909201825260649092019091526020810180516001600160e01b03166001600160e01b03199093169290921790915261040d565b6040517f5d26862916391bf49478b2f5103b0720a842b45ef145a268f2cd1fb2aed5517890600090a16001546001600160a01b0316ff5b6024361461024257600080fd5b600454600282604051602001808281526020019150506040516020818303038152906040526040518082805190602001908083835b602083106102965780518252601f199092019160209182019101610277565b51815160209384036101000a60001901801990921691161790526040519190930194509192505080830381855afa1580156102d5573d6000803e3d6000fd5b5050506040513d60208110156102ea57600080fd5b5051146102f657600080fd5b600354604080516370a0823160e01b815230600482015290516000926001600160a01b0316916370a08231916024808301926020929190829003018186803b15801561034157600080fd5b505afa158015610355573d6000803e3d6000fd5b505050506040513d602081101561036b57600080fd5b505190508061037957600080fd5b600054604080516001600160a01b039092166024830152604480830184905281518084039091018152606490920190526020810180516001600160e01b031663a9059cbb60e01b1790526103cc9061040d565b6040805183815290517f8c1d64e3bd87387709175b9ef4e7a1d7a8364559fc0e2ad9d77953909a0d1eb39181900360200190a16000546001600160a01b0316ff5b600061041882610446565b8051909150156104425780806020019051602081101561043757600080fd5b505161044257600080fd5b5050565b600254604051825160609260009283926001600160a01b0390921691869190819060208401908083835b6020831061048f5780518252601f199092019160209182019101610470565b6001836020036101000a0380198251168184511680821785525050505050509050019150506000604051808303816000865af19150503d80600081146104f1576040519150601f19603f3d011682016040523d82523d6000602084013e6104f6565b606091505b5091509150811561050a57915061051a9050565b8051156100365780518082602001fd5b91905056fea2646970667358221220439a725cbd518d89b852af5b7e1c335cc4ba64e029f96f6c702b2e60fb985ba564736f6c63430007060033')
    })

    describe('Swap contract address validation', () => {
      function testRecipientAddress (recipientAddress) {
        return expect(() => provider.createSwapScript(recipientAddress,
          '0a81e8be41b21f651a71aab1a85c6813b8bbccf8',
          'ffffffffffffffffffffffffffffffffffffffffffffffffffffffffffffffff',
          1468194353))
          .to.throw().property('name', 'InvalidAddressError')
      }

      function testRefundAddress (refundAddress) {
        return expect(() => provider.createSwapScript('0a81e8be41b21f651a71aab1a85c6813b8bbccf8',
          refundAddress,
          'ffffffffffffffffffffffffffffffffffffffffffffffffffffffffffffffff',
          1468194353))
          .to.throw().property('name', 'InvalidAddressError')
      }

      it('should throw error with address wrong type', () => {
        testRecipientAddress(123)
        testRefundAddress(123)
      })

      it('should throw error with address wrong format', () => {
        testRecipientAddress('zzzzzzzz41b21f651a71aab1a85c6813b8bbccf8')
        testRefundAddress('zzzzzzzz41b21f651a71aab1a85c6813b8bbccf8')
      })

      it('should throw error with address too short', () => {
        testRecipientAddress('e8be41b21f651a71aab1a85c6813b8bbccf8')
        testRefundAddress('e8be41b21f651a71aab1a85c6813b8bbccf8')
      })

      it('should throw error with address too long', () => {
        testRecipientAddress('0a81e8be41b21f651a71aab1a85c6813b8bbccf888888888')
        testRefundAddress('0a81e8be41b21f651a71aab1a85c6813b8bbccf888888888')
      })
    })

    describe('Swap contract secretHash validation', () => {
      function testSecretHash (secretHash) {
        return expect(() => provider.createSwapScript('5acbf79d0cf4139a6c3eca85b41ce2bd23ced04f',
          '0a81e8be41b21f651a71aab1a85c6813b8bbccf8',
          secretHash,
          1468194353))
          .to.throw().property('name', 'InvalidSecretError')
      }

      it('should throw when secretHash too small', () => {
        testSecretHash('ffff')
      })

      it('should throw when secretHash too large', () => {
        testSecretHash('ffffffffffffffffffffffffffffffffffffffffffffffffffffffffffffffffff')
      })

      it('should throw when secretHash not hex', () => {
        testSecretHash('OPOPOPOPOPOPOPOPOPOPOPOPOPOPOPOPOPOPOPOPOPOPOPOPOPOPOPOPOPOPOPOP')
      })

      it('should throw error when secret hash is hash of secret 0', () => {
        testSecretHash('66687aadf862bd776c8fc18b8e9f8e20089714856ee233b3902a591d0d5f2925')
      })
    })

    describe('Swap contract expiration validation', () => {
      function testExpirationInvalid (expiration) {
        return expect(() => provider.createSwapScript('5acbf79d0cf4139a6c3eca85b41ce2bd23ced04f',
          '0a81e8be41b21f651a71aab1a85c6813b8bbccf8',
          'ffffffffffffffffffffffffffffffffffffffffffffffffffffffffffffffff',
          expiration))
          .to.throw().property('name', 'InvalidExpirationError')
      }

      it('should throw error with 0 expiration', () => {
        testExpirationInvalid(0)
      })

      it('should throw error with expiration too small', () => {
        testExpirationInvalid(5000000)
      })

      it('should throw error with expiration too big', () => {
        testExpirationInvalid(1234567891234567)
      })

      it('should throw error with expiration not number', () => {
        testExpirationInvalid('123')
      })
    })

    describe('Swap contract secretHash validation', () => {
      it('should accept valid secretHash', () => {
        provider.createSwapScript('5acbf79d0cf4139a6c3eca85b41ce2bd23ced04f',
          '0a81e8be41b21f651a71aab1a85c6813b8bbccf8',
          'ffffffffffffffffffffffffffffffffffffffffffffffffffffffffffffffff',
          1468194353)
      })

      function testSecretHash (secretHash) {
        return expect(() => provider.createSwapScript('5acbf79d0cf4139a6c3eca85b41ce2bd23ced04f',
          '0a81e8be41b21f651a71aab1a85c6813b8bbccf8',
          secretHash,
          1468194353))
          .to.throw().property('name', 'InvalidSecretError')
      }

      it('should throw when secretHash too small', () => {
        testSecretHash('ffff')
      })

      it('should throw when secretHash too large', () => {
        testSecretHash('ffffffffffffffffffffffffffffffffffffffffffffffffffffffffffffffffff')
      })

      it('should throw when secretHash not hex', () => {
        testSecretHash('OPOPOPOPOPOPOPOPOPOPOPOPOPOPOPOPOPOPOPOPOPOPOPOPOPOPOPOPOPOPOPOP')
      })
>>>>>>> 5a5ce34d
    })
  })
})<|MERGE_RESOLUTION|>--- conflicted
+++ resolved
@@ -19,115 +19,35 @@
 
   describe('Generate swap', () => {
     it('should generate correct bytecode', () => {
-<<<<<<< HEAD
-      return expect(provider.createSwapScript({
-        value: new BigNumber(0),
-        recipientAddress: '5acbf79d0cf4139a6c3eca85b41ce2bd23ced04f',
-        refundAddress: '0a81e8be41b21f651a71aab1a85c6813b8bbccf8',
-        secretHash: '91d6a24697ed31932537ae598d3de3131e1fcd0641b9ac4be7afcb376386d71e',
-        expiration: 255
-      }))
-        .to.equal('6080604052600080546001600160a01b0319908116735acbf79d0cf4139a6c3eca85b41ce2bd23ced04f17909155600180548216730a81e8be41b21f651a71aab1a85c6813b8bbccf81790556002805482167389d24a6b4ccb1b6faa2625fe562bdd9a232603591790819055600380549092166001600160a01b03919091161790557f91d6a24697ed31932537ae598d3de3131e1fcd0641b9ac4be7afcb376386d71e6004553480156100b157600080fd5b5061045c806100c16000396000f3fe608060405234801561001057600080fd5b50600436106100365760003560e01c8063590e1ae31461003b578063bd66528a14610045575b600080fd5b610043610062565b005b6100436004803603602081101561005b57600080fd5b503561017c565b7f00000000000000000000000000000000000000000000000000000000000000ff421161008e57600080fd5b600154600354604080516370a0823160e01b8152306004820152905161016e9363a9059cbb60e01b936001600160a01b03918216939116916370a0823191602480820192602092909190829003018186803b1580156100ec57600080fd5b505afa158015610100573d6000803e3d6000fd5b505050506040513d602081101561011657600080fd5b5051604080516001600160a01b0390931660248401526044808401929092528051808403909201825260649092019091526020810180516001600160e01b03166001600160e01b031990931692909217909152610314565b6001546001600160a01b0316ff5b600454600282604051602001808281526020019150506040516020818303038152906040526040518082805190602001908083835b602083106101d05780518252601f1990920191602091820191016101b1565b51815160209384036101000a60001901801990921691161790526040519190930194509192505080830381855afa15801561020f573d6000803e3d6000fd5b5050506040513d602081101561022457600080fd5b50511461023057600080fd5b600354604080516370a0823160e01b815230600482015290516000926001600160a01b0316916370a08231916024808301926020929190829003018186803b15801561027b57600080fd5b505afa15801561028f573d6000803e3d6000fd5b505050506040513d60208110156102a557600080fd5b50519050806102b357600080fd5b600054604080516001600160a01b039092166024830152604480830184905281518084039091018152606490920190526020810180516001600160e01b031663a9059cbb60e01b17905261030690610314565b6000546001600160a01b0316ff5b606061031f8261034d565b8051909150156103495780806020019051602081101561033e57600080fd5b505161034957600080fd5b5050565b600254604051825160609260009284926001600160a01b0390921691869190819060208401908083835b602083106103965780518252601f199092019160209182019101610377565b6001836020036101000a0380198251168184511680821785525050505050509050019150506000604051808303816000865af19150503d80600081146103f8576040519150601f19603f3d011682016040523d82523d6000602084013e6103fd565b606091505b509150915081156104115791506104219050565b8051156100365780518082602001fd5b91905056fea264697066735822122050b5f386e31422b38dc8c7ced527086554a1af89418786893a391e07a57802ae64736f6c63430007040033')
-    })
-
-    it('should throw error when recipient address too long', () => {
-      return expect(() => provider.createSwapScript({
-        value: new BigNumber(0),
-        recipientAddress: '13375acbf79d0cf4139a6c3eca85b41ce2bd23ced04f',
-        refundAddress: '0a81e8be41b21f651a71aab1a85c6813b8bbccf8',
-        secretHash: '91d6a24697ed31932537ae598d3de3131e1fcd0641b9ac4be7afcb376386d71e',
-        expiration: 6016519
-      }))
-        .to.throw()
-    })
-
-    it('should throw error when recipient address too short', () => {
-      return expect(() => provider.createSwapScript({
-        value: new BigNumber(0),
-        recipientAddress: '39a6c3eca85b41ce2bd23ced04f',
-        refundAddress: '0a81e8be41b21f651a71aab1a85c6813b8bbccf8',
-        secretHash: '91d6a24697ed31932537ae598d3de3131e1fcd0641b9ac4be7afcb376386d71e',
-        expiration: 6016519
-      }))
-        .to.throw()
-    })
-
-    it('should throw error when refund address too long', () => {
-      return expect(() => provider.createSwapScript({
-        value: new BigNumber(0),
-        recipientAddress: '5acbf79d0cf4139a6c3eca85b41ce2bd23ced04f',
-        refundAddress: '13370a81e8be41b21f651a71aab1a85c6813b8bbccf8',
-        secretHash: '91d6a24697ed31932537ae598d3de3131e1fcd0641b9ac4be7afcb376386d71e',
-        expiration: 6016519
-      }))
-        .to.throw()
-    })
-
-    it('should throw error when refund address too short', () => {
-      return expect(() => provider.createSwapScript({
-        value: new BigNumber(0),
-        recipientAddress: '5acbf79d0cf4139a6c3eca85b41ce2bd23ced04f',
-        refundAddress: '8be41b21f651a71aab1a85c6813b8bbccf8',
-        secretHash: '91d6a24697ed31932537ae598d3de3131e1fcd0641b9ac4be7afcb376386d71e',
-        expiration: 6016519
-      }))
-        .to.throw()
-    })
-
-    it('should throw error when secret hash longer than 32 bytes', () => {
-      return expect(() => provider.createSwapScript({
-        value: new BigNumber(0),
-        recipientAddress: '5acbf79d0cf4139a6c3eca85b41ce2bd23ced04f',
-        refundAddress: '0a81e8be41b21f651a71aab1a85c6813b8bbccf8',
-        secretHash: '91d6a24697ed31932537ae598d3de3131e1fcd0641b9ac4be7afcb376386d71e13371337',
-        expiration: 6016519
-      }))
-        .to.throw()
-    })
-
-    it('should throw error when secret hash shorter than 32 bytes', () => {
-      return expect(() => provider.createSwapScript({
-        value: new BigNumber(0),
-        recipientAddress: '5acbf79d0cf4139a6c3eca85b41ce2bd23ced04f',
-        refundAddress: '0a81e8be41b21f651a71aab1a85c6813b8bbccf8',
-        secretHash: '91d6a24697ed31932537ae598d3de3131e1fcd0641b9ac4be7afcb376386',
-        expiration: 6016519
-      }))
-        .to.throw()
-    })
-
-    it('should throw error when secret hash is hash of secret 0', () => {
-      return expect(() => provider.createSwapScript({
-        value: new BigNumber(0),
-        recipientAddress: '5acbf79d0cf4139a6c3eca85b41ce2bd23ced04f',
-        refundAddress: '0a81e8be41b21f651a71aab1a85c6813b8bbccf8',
-        secretHash: '66687aadf862bd776c8fc18b8e9f8e20089714856ee233b3902a591d0d5f2925',
-        expiration: 6016519
-      }))
-        .to.throw()
-=======
-      return expect(provider.createSwapScript('5acbf79d0cf4139a6c3eca85b41ce2bd23ced04f',
-        '0a81e8be41b21f651a71aab1a85c6813b8bbccf8',
-        '91d6a24697ed31932537ae598d3de3131e1fcd0641b9ac4be7afcb376386d71e',
-        1615566223).toString('hex'))
+      return expect(provider.createSwapScript({ 
+          value: new BigNumber(111),
+          recipientAddress: '5acbf79d0cf4139a6c3eca85b41ce2bd23ced04f',
+          refundAddress: '0a81e8be41b21f651a71aab1a85c6813b8bbccf8',
+          secretHash: '91d6a24697ed31932537ae598d3de3131e1fcd0641b9ac4be7afcb376386d71e',
+          expiration: 1615566223 
+        }).toString('hex'))
         .to.equal('6080604052600080546001600160a01b0319908116735acbf79d0cf4139a6c3eca85b41ce2bd23ced04f17909155600180548216730a81e8be41b21f651a71aab1a85c6813b8bbccf81790556002805482167389d24a6b4ccb1b6faa2625fe562bdd9a232603591790819055600380549092166001600160a01b03919091161790557f91d6a24697ed31932537ae598d3de3131e1fcd0641b9ac4be7afcb376386d71e6004553480156100b157600080fd5b50610555806100c16000396000f3fe608060405234801561001057600080fd5b50600436106100365760003560e01c8063590e1ae31461003b578063bd66528a14610045575b600080fd5b610043610062565b005b6100436004803603602081101561005b57600080fd5b5035610235565b6004361461006f57600080fd5b7f00000000000000000000000000000000000000000000000000000000604b958f421161009b57600080fd5b600354604080516370a0823160e01b815230600482015290516000926001600160a01b0316916370a08231916024808301926020929190829003018186803b1580156100e657600080fd5b505afa1580156100fa573d6000803e3d6000fd5b505050506040513d602081101561011057600080fd5b505190508061011e57600080fd5b600154600354604080516370a0823160e01b815230600482015290516101fe9363a9059cbb60e01b936001600160a01b03918216939116916370a0823191602480820192602092909190829003018186803b15801561017c57600080fd5b505afa158015610190573d6000803e3d6000fd5b505050506040513d60208110156101a657600080fd5b5051604080516001600160a01b0390931660248401526044808401929092528051808403909201825260649092019091526020810180516001600160e01b03166001600160e01b03199093169290921790915261040d565b6040517f5d26862916391bf49478b2f5103b0720a842b45ef145a268f2cd1fb2aed5517890600090a16001546001600160a01b0316ff5b6024361461024257600080fd5b600454600282604051602001808281526020019150506040516020818303038152906040526040518082805190602001908083835b602083106102965780518252601f199092019160209182019101610277565b51815160209384036101000a60001901801990921691161790526040519190930194509192505080830381855afa1580156102d5573d6000803e3d6000fd5b5050506040513d60208110156102ea57600080fd5b5051146102f657600080fd5b600354604080516370a0823160e01b815230600482015290516000926001600160a01b0316916370a08231916024808301926020929190829003018186803b15801561034157600080fd5b505afa158015610355573d6000803e3d6000fd5b505050506040513d602081101561036b57600080fd5b505190508061037957600080fd5b600054604080516001600160a01b039092166024830152604480830184905281518084039091018152606490920190526020810180516001600160e01b031663a9059cbb60e01b1790526103cc9061040d565b6040805183815290517f8c1d64e3bd87387709175b9ef4e7a1d7a8364559fc0e2ad9d77953909a0d1eb39181900360200190a16000546001600160a01b0316ff5b600061041882610446565b8051909150156104425780806020019051602081101561043757600080fd5b505161044257600080fd5b5050565b600254604051825160609260009283926001600160a01b0390921691869190819060208401908083835b6020831061048f5780518252601f199092019160209182019101610470565b6001836020036101000a0380198251168184511680821785525050505050509050019150506000604051808303816000865af19150503d80600081146104f1576040519150601f19603f3d011682016040523d82523d6000602084013e6104f6565b606091505b5091509150811561050a57915061051a9050565b8051156100365780518082602001fd5b91905056fea2646970667358221220439a725cbd518d89b852af5b7e1c335cc4ba64e029f96f6c702b2e60fb985ba564736f6c63430007060033')
     })
 
     describe('Swap contract address validation', () => {
       function testRecipientAddress (recipientAddress) {
-        return expect(() => provider.createSwapScript(recipientAddress,
-          '0a81e8be41b21f651a71aab1a85c6813b8bbccf8',
-          'ffffffffffffffffffffffffffffffffffffffffffffffffffffffffffffffff',
-          1468194353))
-          .to.throw().property('name', 'InvalidAddressError')
+        return expect(() => provider.createSwapScript({
+          value: new BigNumber(111),
+          recipientAddress,
+          refundAddress: '0a81e8be41b21f651a71aab1a85c6813b8bbccf8',
+          secretHash: 'ffffffffffffffffffffffffffffffffffffffffffffffffffffffffffffffff',
+          expiration: 1468194353
+        })).to.throw().property('name', 'InvalidAddressError')
       }
 
       function testRefundAddress (refundAddress) {
-        return expect(() => provider.createSwapScript('0a81e8be41b21f651a71aab1a85c6813b8bbccf8',
+        return expect(() => provider.createSwapScript({
+          value: new BigNumber(111),
+          recipientAddress: '0a81e8be41b21f651a71aab1a85c6813b8bbccf8',
           refundAddress,
-          'ffffffffffffffffffffffffffffffffffffffffffffffffffffffffffffffff',
-          1468194353))
-          .to.throw().property('name', 'InvalidAddressError')
+          secretHash: 'ffffffffffffffffffffffffffffffffffffffffffffffffffffffffffffffff',
+          expiration: 1468194353
+        })).to.throw().property('name', 'InvalidAddressError')
       }
 
       it('should throw error with address wrong type', () => {
@@ -153,11 +73,13 @@
 
     describe('Swap contract secretHash validation', () => {
       function testSecretHash (secretHash) {
-        return expect(() => provider.createSwapScript('5acbf79d0cf4139a6c3eca85b41ce2bd23ced04f',
-          '0a81e8be41b21f651a71aab1a85c6813b8bbccf8',
+        return expect(() => provider.createSwapScript({
+          value: new BigNumber(111),
+          recipientAddress: '5acbf79d0cf4139a6c3eca85b41ce2bd23ced04f',
+          refundAddress: '0a81e8be41b21f651a71aab1a85c6813b8bbccf8',
           secretHash,
-          1468194353))
-          .to.throw().property('name', 'InvalidSecretError')
+          expiration: 1468194353
+        })).to.throw().property('name', 'InvalidSecretError')
       }
 
       it('should throw when secretHash too small', () => {
@@ -179,11 +101,13 @@
 
     describe('Swap contract expiration validation', () => {
       function testExpirationInvalid (expiration) {
-        return expect(() => provider.createSwapScript('5acbf79d0cf4139a6c3eca85b41ce2bd23ced04f',
-          '0a81e8be41b21f651a71aab1a85c6813b8bbccf8',
-          'ffffffffffffffffffffffffffffffffffffffffffffffffffffffffffffffff',
-          expiration))
-          .to.throw().property('name', 'InvalidExpirationError')
+        return expect(() => provider.createSwapScript({
+          value: new BigNumber(111),
+          recipientAddress: '5acbf79d0cf4139a6c3eca85b41ce2bd23ced04f',
+          refundAddress: '0a81e8be41b21f651a71aab1a85c6813b8bbccf8',
+          secretHash: 'ffffffffffffffffffffffffffffffffffffffffffffffffffffffffffffffff',
+          expiration
+        })).to.throw().property('name', 'InvalidExpirationError')
       }
 
       it('should throw error with 0 expiration', () => {
@@ -205,18 +129,23 @@
 
     describe('Swap contract secretHash validation', () => {
       it('should accept valid secretHash', () => {
-        provider.createSwapScript('5acbf79d0cf4139a6c3eca85b41ce2bd23ced04f',
-          '0a81e8be41b21f651a71aab1a85c6813b8bbccf8',
-          'ffffffffffffffffffffffffffffffffffffffffffffffffffffffffffffffff',
-          1468194353)
+        provider.createSwapScript({
+          value: new BigNumber(111),
+          recipientAddress: '5acbf79d0cf4139a6c3eca85b41ce2bd23ced04f',
+          refundAddress: '0a81e8be41b21f651a71aab1a85c6813b8bbccf8',
+          secretHash: 'ffffffffffffffffffffffffffffffffffffffffffffffffffffffffffffffff',
+          expiration: 1468194353
+        })
       })
 
       function testSecretHash (secretHash) {
-        return expect(() => provider.createSwapScript('5acbf79d0cf4139a6c3eca85b41ce2bd23ced04f',
-          '0a81e8be41b21f651a71aab1a85c6813b8bbccf8',
+        return expect(() => provider.createSwapScript({
+          value: new BigNumber(111),
+          recipientAddress: '5acbf79d0cf4139a6c3eca85b41ce2bd23ced04f',
+          refundAddress: '0a81e8be41b21f651a71aab1a85c6813b8bbccf8',
           secretHash,
-          1468194353))
-          .to.throw().property('name', 'InvalidSecretError')
+          expiration: 1468194353
+        })).to.throw().property('name', 'InvalidSecretError')
       }
 
       it('should throw when secretHash too small', () => {
@@ -230,7 +159,6 @@
       it('should throw when secretHash not hex', () => {
         testSecretHash('OPOPOPOPOPOPOPOPOPOPOPOPOPOPOPOPOPOPOPOPOPOPOPOPOPOPOPOPOPOPOPOP')
       })
->>>>>>> 5a5ce34d
     })
   })
 })