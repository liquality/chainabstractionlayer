import Provider from '@liquality/provider'
<<<<<<< HEAD
import { padHexStart, sha256 } from '@liquality/crypto'
import { caseInsensitiveEqual } from '@liquality/utils'
import { remove0x } from '@liquality/ethereum-utils'
import { SwapProvider, SwapParams, Block, Transaction, BigNumber, ethereum } from '@liquality/types'
=======
import { padHexStart } from '@liquality/crypto'
import {
  caseInsensitiveEqual,
  validateValue,
  validateSecret,
  validateSecretHash,
  validateSecretAndHash
} from '@liquality/utils'
import { remove0x, validateAddress, validateExpiration } from '@liquality/ethereum-utils'
>>>>>>> 5a5ce34d
import {
  PendingTxError,
  TxNotFoundError,
  TxFailedError,
  BlockNotFoundError,
  InvalidDestinationAddressError,
  InsufficientBalanceError
} from '@liquality/errors'

const SOL_CLAIM_FUNCTION = '0xbd66528a' // claim(bytes32)
const SOL_REFUND_FUNCTION = '0x590e1ae3' // refund()

<<<<<<< HEAD
export default class EthereumErc20SwapProvider extends Provider implements Partial<SwapProvider> {
  static SOL_CLAIM_FUNCTION = SOL_CLAIM_FUNCTION
  static SOL_REFUND_FUNCTION = SOL_REFUND_FUNCTION

  createSwapScript (swapParams: SwapParams) {
    if (swapParams.secretHash.length !== 64) throw new InvalidSecretError('Invalid secret size')

    const recipientAddress = remove0x(swapParams.recipientAddress)
    const refundAddress = remove0x(swapParams.refundAddress)

    if (Buffer.byteLength(recipientAddress, 'hex') !== 20) {
      throw new InvalidAddressError(`Invalid recipient address: ${recipientAddress}`)
    }

    if (Buffer.byteLength(refundAddress, 'hex') !== 20) {
      throw new InvalidAddressError(`Invalid refund address: ${refundAddress}`)
    }

    if (Buffer.byteLength(swapParams.secretHash, 'hex') !== 32) {
      throw new InvalidSecretError(`Invalid secret hash: ${swapParams.secretHash}`)
    }

    const expirationEncoded = padHexStart(swapParams.expiration.toString(16), 32)
    if (Buffer.byteLength(expirationEncoded, 'hex') > 32) {
      throw new InvalidExpirationError(`Invalid expiration: ${swapParams.expiration}`)
    }

    if (sha256('0000000000000000000000000000000000000000000000000000000000000000') === swapParams.secretHash) {
      throw new InvalidSecretError(`Invalid secret hash: ${swapParams.secretHash}. Secret 0 detected.`)
    }

=======
export default class EthereumErc20SwapProvider extends Provider {
  createSwapScript (recipientAddress, refundAddress, secretHash, expiration) {
    recipientAddress = remove0x(recipientAddress)
    refundAddress = remove0x(refundAddress)

    validateAddress(recipientAddress)
    validateAddress(refundAddress)
    validateSecretHash(secretHash)
    validateExpiration(expiration)

    const expirationEncoded = padHexStart(expiration.toString(16), 32)
>>>>>>> 5a5ce34d
    const tokenAddress = remove0x(this.getMethod('getContractAddress')())

    const bytecode = [
      '6080604052600080546001600160a01b031990811673',
      recipientAddress,
      '1790915560018054821673',
      refundAddress,
      '17905560028054821673',
      tokenAddress,
      '1790819055600380549092166001600160a01b03919091161790557f',
<<<<<<< HEAD
      swapParams.secretHash,
      '6004553480156100b157600080fd5b5061045c806100c16000396000f3fe608060405234801561001057600080fd5b50600436106100365760003560e01c8063590e1ae31461003b578063bd66528a14610045575b600080fd5b610043610062565b005b6100436004803603602081101561005b57600080fd5b503561017c565b7f',
=======
      secretHash,
      '6004553480156100b157600080fd5b50610555806100c16000396000f3fe608060405234801561001057600080fd5b50600436106100365760003560e01c8063590e1ae31461003b578063bd66528a14610045575b600080fd5b610043610062565b005b6100436004803603602081101561005b57600080fd5b5035610235565b6004361461006f57600080fd5b7f',
>>>>>>> 5a5ce34d
      expirationEncoded,
      '421161009b57600080fd5b600354604080516370a0823160e01b815230600482015290516000926001600160a01b0316916370a08231916024808301926020929190829003018186803b1580156100e657600080fd5b505afa1580156100fa573d6000803e3d6000fd5b505050506040513d602081101561011057600080fd5b505190508061011e57600080fd5b600154600354604080516370a0823160e01b815230600482015290516101fe9363a9059cbb60e01b936001600160a01b03918216939116916370a0823191602480820192602092909190829003018186803b15801561017c57600080fd5b505afa158015610190573d6000803e3d6000fd5b505050506040513d60208110156101a657600080fd5b5051604080516001600160a01b0390931660248401526044808401929092528051808403909201825260649092019091526020810180516001600160e01b03166001600160e01b03199093169290921790915261040d565b6040517f5d26862916391bf49478b2f5103b0720a842b45ef145a268f2cd1fb2aed5517890600090a16001546001600160a01b0316ff5b6024361461024257600080fd5b600454600282604051602001808281526020019150506040516020818303038152906040526040518082805190602001908083835b602083106102965780518252601f199092019160209182019101610277565b51815160209384036101000a60001901801990921691161790526040519190930194509192505080830381855afa1580156102d5573d6000803e3d6000fd5b5050506040513d60208110156102ea57600080fd5b5051146102f657600080fd5b600354604080516370a0823160e01b815230600482015290516000926001600160a01b0316916370a08231916024808301926020929190829003018186803b15801561034157600080fd5b505afa158015610355573d6000803e3d6000fd5b505050506040513d602081101561036b57600080fd5b505190508061037957600080fd5b600054604080516001600160a01b039092166024830152604480830184905281518084039091018152606490920190526020810180516001600160e01b031663a9059cbb60e01b1790526103cc9061040d565b6040805183815290517f8c1d64e3bd87387709175b9ef4e7a1d7a8364559fc0e2ad9d77953909a0d1eb39181900360200190a16000546001600160a01b0316ff5b600061041882610446565b8051909150156104425780806020019051602081101561043757600080fd5b505161044257600080fd5b5050565b600254604051825160609260009283926001600160a01b0390921691869190819060208401908083835b6020831061048f5780518252601f199092019160209182019101610470565b6001836020036101000a0380198251168184511680821785525050505050509050019150506000604051808303816000865af19150503d80600081146104f1576040519150601f19603f3d011682016040523d82523d6000602084013e6104f6565b606091505b5091509150811561050a57915061051a9050565b8051156100365780518082602001fd5b91905056fea2646970667358221220439a725cbd518d89b852af5b7e1c335cc4ba64e029f96f6c702b2e60fb985ba564736f6c63430007060033'
    ].join('').toLowerCase()

    if (Buffer.byteLength(bytecode) !== 3116) {
      throw new Error('Invalid swap script. Bytecode length incorrect.')
    }

    return bytecode
  }

  validateSwapParams (value, recipientAddress, refundAddress, secretHash, expiration) {
    recipientAddress = remove0x(recipientAddress)
    refundAddress = remove0x(refundAddress)

    validateValue(value)
    validateAddress(recipientAddress)
    validateAddress(refundAddress)
    validateSecretHash(secretHash)
    validateExpiration(expiration)
  }

<<<<<<< HEAD
  async initiateSwap (swapParams: SwapParams, gasPrice: BigNumber) {
=======
  async initiateSwap (value, recipientAddress, refundAddress, secretHash, expiration, gasPrice) {
    this.validateSwapParams(value, recipientAddress, refundAddress, secretHash, expiration)

>>>>>>> 5a5ce34d
    const addresses = await this.getMethod('getAddresses')()
    const balance = await this.getMethod('getBalance')(addresses)

    if (balance.isLessThan(swapParams.value)) {
      throw new InsufficientBalanceError(`${addresses[0]} doesn't have enough balance (has: ${balance}, want: ${swapParams.value})`)
    }

    const bytecode = this.createSwapScript(swapParams)
    return this.getMethod('sendTransaction')(null, 0, bytecode, gasPrice)
  }

<<<<<<< HEAD
  async fundSwap (swapParams: SwapParams, initiationTxHash: string, gasPrice: BigNumber) {
=======
  async fundSwap (initiationTxHash, value, recipientAddress, refundAddress, secretHash, expiration, gasPrice) {
    this.validateSwapParams(value, recipientAddress, refundAddress, secretHash, expiration)

>>>>>>> 5a5ce34d
    const initiationTransaction = await this.getMethod('getTransactionByHash')(initiationTxHash)
    if (!initiationTransaction) throw new TxNotFoundError(`Transaction not found: ${initiationTxHash}`)

    const initiationTransactionReceipt : ethereum.TransactionReceipt = await this.getMethod('getTransactionReceipt')(initiationTxHash)
    if (!initiationTransactionReceipt) throw new PendingTxError(`Transaction receipt is not available: ${initiationTxHash}`)

    const initiationSuccessful = initiationTransactionReceipt.contractAddress && initiationTransactionReceipt.status === '0x1'
    if (!initiationSuccessful) {
      throw new TxFailedError(`ERC20 swap initiation transaction failed: ${initiationTransactionReceipt.transactionHash}`)
    }

    const transactionMatchesSwapParams = this.doesTransactionMatchInitiation(swapParams, initiationTransaction)

    if (!transactionMatchesSwapParams) {
      throw new InvalidDestinationAddressError(`Contract creation does not match initiation parameters: ${initiationTxHash}`)
    }

    await this.getMethod('assertContractExists')(initiationTransactionReceipt.contractAddress)

    const contractHasZeroBalance = await this.doesBalanceMatchValue(initiationTransactionReceipt.contractAddress, new BigNumber(0))
    if (!contractHasZeroBalance) {
      throw new InvalidDestinationAddressError(`Contract is not empty: ${initiationTransactionReceipt.contractAddress}`)
    }

    return this.getMethod('sendTransaction')(initiationTransactionReceipt.contractAddress, swapParams.value, undefined, gasPrice)
  }

<<<<<<< HEAD
  async claimSwap (swapParams: SwapParams, initiationTxHash: string, secret: string, gasPrice: BigNumber) {
=======
  async claimSwap (initiationTxHash, value, recipientAddress, refundAddress, secretHash, expiration, secret, gasPrice) {
    this.validateSwapParams(value, recipientAddress, refundAddress, secretHash, expiration)
    validateSecret(secret)
    validateSecretAndHash(secret, secretHash)
    await this.verifyInitiateSwapTransaction(initiationTxHash, value, recipientAddress, refundAddress, secretHash, expiration)

>>>>>>> 5a5ce34d
    const initiationTransactionReceipt = await this.getMethod('getTransactionReceipt')(initiationTxHash)
    if (!initiationTransactionReceipt) throw new PendingTxError(`Transaction receipt is not available: ${initiationTxHash}`)

    await this.getMethod('assertContractExists')(initiationTransactionReceipt.contractAddress)

    return this.getMethod('sendTransaction')(initiationTransactionReceipt.contractAddress, 0, SOL_CLAIM_FUNCTION + secret, gasPrice)
  }

<<<<<<< HEAD
  async refundSwap (swapParam: SwapParams, initiationTxHash: string, gasPrice: BigNumber) {
=======
  async refundSwap (initiationTxHash, value, recipientAddress, refundAddress, secretHash, expiration, gasPrice) {
    this.validateSwapParams(value, recipientAddress, refundAddress, secretHash, expiration)
    await this.verifyInitiateSwapTransaction(initiationTxHash, value, recipientAddress, refundAddress, secretHash, expiration)

>>>>>>> 5a5ce34d
    const initiationTransactionReceipt = await this.getMethod('getTransactionReceipt')(initiationTxHash)
    if (!initiationTransactionReceipt) throw new PendingTxError(`Transaction receipt is not available: ${initiationTxHash}`)

    await this.getMethod('assertContractExists')(initiationTransactionReceipt.contractAddress)

    return this.getMethod('sendTransaction')(initiationTransactionReceipt.contractAddress, 0, SOL_REFUND_FUNCTION, gasPrice)
  }

  doesTransactionMatchInitiation (swapParams: SwapParams, transaction: Transaction<ethereum.Transaction>) {
    const data = this.createSwapScript(swapParams)
    return transaction._raw.to === null && transaction._raw.input === data
  }

  doesTransactionMatchClaim (swapParams: SwapParams, transaction: Transaction<ethereum.Transaction>, initiationTransactionReceipt: ethereum.TransactionReceipt) {
    return caseInsensitiveEqual(transaction._raw.to, initiationTransactionReceipt.contractAddress) &&
           transaction._raw.input.startsWith(remove0x(SOL_CLAIM_FUNCTION))
  }

  doesTransactionMatchFunding (transaction: Transaction<ethereum.Transaction>, erc20TokenContractAddress: string, contractData: string) {
    return caseInsensitiveEqual(transaction._raw.to, erc20TokenContractAddress) &&
           transaction._raw.input === contractData
  }

  async doesBalanceMatchValue (contractAddress: string, value: BigNumber) {
    const balance = await this.getMethod('getBalance')(contractAddress)
    return balance.isEqualTo(value)
  }

  async getSwapSecret (claimTxHash: string) {
    const claimTransaction = await this.getMethod('getTransactionByHash')(claimTxHash)
    return claimTransaction._raw.input.substring(8)
  }

<<<<<<< HEAD
  async verifyInitiateSwapTransaction (swapParams: SwapParams, initiationTxHash: string) {
=======
  async verifyInitiateSwapTransaction (initiationTxHash, value, recipientAddress, refundAddress, secretHash, expiration) {
    this.validateSwapParams(value, recipientAddress, refundAddress, secretHash, expiration)

>>>>>>> 5a5ce34d
    const initiationTransaction = await this.getMethod('getTransactionByHash')(initiationTxHash)
    if (!initiationTransaction) throw new TxNotFoundError(`Transaction not found: ${initiationTxHash}`)

    const initiationTransactionReceipt: ethereum.TransactionReceipt = await this.getMethod('getTransactionReceipt')(initiationTxHash)
    if (!initiationTransactionReceipt) throw new PendingTxError(`Transaction receipt is not available: ${initiationTxHash}`)

    await this.getMethod('assertContractExists')(initiationTransactionReceipt.contractAddress)

    const transactionMatchesSwapParams = this.doesTransactionMatchInitiation(swapParams, initiationTransaction)

    const balanceMatchValue = await this.doesBalanceMatchValue(initiationTransactionReceipt.contractAddress, swapParams.value)

    return transactionMatchesSwapParams &&
           initiationTransactionReceipt.contractAddress &&
           initiationTransactionReceipt.status === '0x1' &&
           balanceMatchValue
  }

<<<<<<< HEAD
  async findInitiateSwapTransaction (swapParams: SwapParams, blockNumber: number) {
    const block: Block<Transaction<ethereum.Transaction>> = await this.getMethod('getBlockByNumber')(blockNumber, true)
=======
  async findInitiateSwapTransaction (value, recipientAddress, refundAddress, secretHash, expiration, blockNumber) {
    this.validateSwapParams(value, recipientAddress, refundAddress, secretHash, expiration)

    const block = await this.getMethod('getBlockByNumber')(blockNumber, true)
>>>>>>> 5a5ce34d
    if (!block) throw new BlockNotFoundError(`Block #${blockNumber} is not available`)

    return block.transactions.find(
      transaction => this.doesTransactionMatchInitiation(swapParams, transaction)
    )
  }

<<<<<<< HEAD
  async findFundSwapTransaction (swapParams: SwapParams, initiationTxHash: string, blockNumber: number) {
    const block : Block<Transaction<ethereum.Transaction>>= await this.getMethod('getBlockByNumber')(blockNumber, true)
=======
  async findFundSwapTransaction (initiationTxHash, value, recipientAddress, refundAddress, secretHash, expiration, blockNumber) {
    this.validateSwapParams(value, recipientAddress, refundAddress, secretHash, expiration)

    const block = await this.getMethod('getBlockByNumber')(blockNumber, true)
>>>>>>> 5a5ce34d
    if (!block) throw new BlockNotFoundError(`Block #${blockNumber} is not available`)

    const initiationTransactionReceipt = await this.getMethod('getTransactionReceipt')(initiationTxHash)
    if (!initiationTransactionReceipt) throw new PendingTxError(`Transaction receipt is not available: ${initiationTxHash}`)

    const erc20TokenContractAddress = await this.getMethod('getContractAddress')()
    const contractData = await this.getMethod('generateErc20Transfer')(initiationTransactionReceipt.contractAddress, swapParams.value)

    const tx = block.transactions.find(
      transaction => this.doesTransactionMatchFunding(transaction, erc20TokenContractAddress, contractData)
    )

    if (!tx) throw new TxNotFoundError(`Funding transaction is not available: ${initiationTxHash}`)

    return tx
  }

<<<<<<< HEAD
  async findClaimSwapTransaction (swapParams: SwapParams, initiationTxHash: string, blockNumber: number) {
    const block : Block<Transaction<ethereum.Transaction>> = await this.getMethod('getBlockByNumber')(blockNumber, true)
=======
  async findClaimSwapTransaction (initiationTxHash, value, recipientAddress, refundAddress, secretHash, expiration, blockNumber) {
    this.validateSwapParams(value, recipientAddress, refundAddress, secretHash, expiration)

    const block = await this.getMethod('getBlockByNumber')(blockNumber, true)
>>>>>>> 5a5ce34d
    if (!block) throw new BlockNotFoundError(`Block #${blockNumber} is not available`)

    const initiationTransactionReceipt = await this.getMethod('getTransactionReceipt')(initiationTxHash)
    if (!initiationTransactionReceipt) throw new PendingTxError(`Transaction receipt is not available: ${initiationTxHash}`)

    const transaction = block.transactions.find(
      transaction => this.doesTransactionMatchClaim(swapParams, transaction, initiationTransactionReceipt)
    )
    if (!transaction) return

    const transactionReceipt : ethereum.TransactionReceipt = await this.getMethod('getTransactionReceipt')(transaction.hash)
    if (!transactionReceipt) throw new PendingTxError(`Claim transaction receipt is not available: ${transaction.hash}`)

<<<<<<< HEAD
    if (transactionReceipt.status === '0x1') {
      // @ts-ignore secret is non standard field
      transaction.secret = await this.getSwapSecret(transaction.hash)
=======
    if (transactionReceipt.status === '1') {
      const secret = await this.getSwapSecret(transaction.hash)
      validateSecretAndHash(secret, secretHash)
      transaction.secret = secret
>>>>>>> 5a5ce34d
      return transaction
    }
  }

<<<<<<< HEAD
  async findRefundSwapTransaction (swapParams: SwapParams, initiationTxHash: string, blockNumber: number) {
    const block : Block<Transaction<ethereum.Transaction>> = await this.getMethod('getBlockByNumber')(blockNumber, true)
=======
  async findRefundSwapTransaction (initiationTxHash, value, recipientAddress, refundAddress, secretHash, expiration, blockNumber) {
    this.validateSwapParams(value, recipientAddress, refundAddress, secretHash, expiration)

    const block = await this.getMethod('getBlockByNumber')(blockNumber, true)
>>>>>>> 5a5ce34d
    if (!block) throw new BlockNotFoundError(`Block #${blockNumber} is not available`)

    const initiationTransactionReceipt: ethereum.TransactionReceipt = await this.getMethod('getTransactionReceipt')(initiationTxHash)
    if (!initiationTransactionReceipt) throw new PendingTxError(`Transaction receipt is not available: ${initiationTxHash}`)

    const SOL_REFUND_FUNCTION_WITHOUT0X = remove0x(SOL_REFUND_FUNCTION)
    return block.transactions.find(transaction =>
      caseInsensitiveEqual(transaction._raw.to, initiationTransactionReceipt.contractAddress) &&
      transaction._raw.input === SOL_REFUND_FUNCTION_WITHOUT0X &&
      block.timestamp >= swapParams.expiration
    )
  }
}<|MERGE_RESOLUTION|>--- conflicted
+++ resolved
@@ -1,11 +1,5 @@
 import Provider from '@liquality/provider'
-<<<<<<< HEAD
 import { padHexStart, sha256 } from '@liquality/crypto'
-import { caseInsensitiveEqual } from '@liquality/utils'
-import { remove0x } from '@liquality/ethereum-utils'
-import { SwapProvider, SwapParams, Block, Transaction, BigNumber, ethereum } from '@liquality/types'
-=======
-import { padHexStart } from '@liquality/crypto'
 import {
   caseInsensitiveEqual,
   validateValue,
@@ -14,7 +8,7 @@
   validateSecretAndHash
 } from '@liquality/utils'
 import { remove0x, validateAddress, validateExpiration } from '@liquality/ethereum-utils'
->>>>>>> 5a5ce34d
+import { SwapProvider, SwapParams, Block, Transaction, BigNumber, ethereum } from '@liquality/types'
 import {
   PendingTxError,
   TxNotFoundError,
@@ -27,51 +21,16 @@
 const SOL_CLAIM_FUNCTION = '0xbd66528a' // claim(bytes32)
 const SOL_REFUND_FUNCTION = '0x590e1ae3' // refund()
 
-<<<<<<< HEAD
 export default class EthereumErc20SwapProvider extends Provider implements Partial<SwapProvider> {
   static SOL_CLAIM_FUNCTION = SOL_CLAIM_FUNCTION
   static SOL_REFUND_FUNCTION = SOL_REFUND_FUNCTION
 
   createSwapScript (swapParams: SwapParams) {
-    if (swapParams.secretHash.length !== 64) throw new InvalidSecretError('Invalid secret size')
+    this.validateSwapParams(swapParams)
 
     const recipientAddress = remove0x(swapParams.recipientAddress)
     const refundAddress = remove0x(swapParams.refundAddress)
-
-    if (Buffer.byteLength(recipientAddress, 'hex') !== 20) {
-      throw new InvalidAddressError(`Invalid recipient address: ${recipientAddress}`)
-    }
-
-    if (Buffer.byteLength(refundAddress, 'hex') !== 20) {
-      throw new InvalidAddressError(`Invalid refund address: ${refundAddress}`)
-    }
-
-    if (Buffer.byteLength(swapParams.secretHash, 'hex') !== 32) {
-      throw new InvalidSecretError(`Invalid secret hash: ${swapParams.secretHash}`)
-    }
-
-    const expirationEncoded = padHexStart(swapParams.expiration.toString(16), 32)
-    if (Buffer.byteLength(expirationEncoded, 'hex') > 32) {
-      throw new InvalidExpirationError(`Invalid expiration: ${swapParams.expiration}`)
-    }
-
-    if (sha256('0000000000000000000000000000000000000000000000000000000000000000') === swapParams.secretHash) {
-      throw new InvalidSecretError(`Invalid secret hash: ${swapParams.secretHash}. Secret 0 detected.`)
-    }
-
-=======
-export default class EthereumErc20SwapProvider extends Provider {
-  createSwapScript (recipientAddress, refundAddress, secretHash, expiration) {
-    recipientAddress = remove0x(recipientAddress)
-    refundAddress = remove0x(refundAddress)
-
-    validateAddress(recipientAddress)
-    validateAddress(refundAddress)
-    validateSecretHash(secretHash)
-    validateExpiration(expiration)
-
     const expirationEncoded = padHexStart(expiration.toString(16), 32)
->>>>>>> 5a5ce34d
     const tokenAddress = remove0x(this.getMethod('getContractAddress')())
 
     const bytecode = [
@@ -82,13 +41,8 @@
       '17905560028054821673',
       tokenAddress,
       '1790819055600380549092166001600160a01b03919091161790557f',
-<<<<<<< HEAD
       swapParams.secretHash,
-      '6004553480156100b157600080fd5b5061045c806100c16000396000f3fe608060405234801561001057600080fd5b50600436106100365760003560e01c8063590e1ae31461003b578063bd66528a14610045575b600080fd5b610043610062565b005b6100436004803603602081101561005b57600080fd5b503561017c565b7f',
-=======
-      secretHash,
       '6004553480156100b157600080fd5b50610555806100c16000396000f3fe608060405234801561001057600080fd5b50600436106100365760003560e01c8063590e1ae31461003b578063bd66528a14610045575b600080fd5b610043610062565b005b6100436004803603602081101561005b57600080fd5b5035610235565b6004361461006f57600080fd5b7f',
->>>>>>> 5a5ce34d
       expirationEncoded,
       '421161009b57600080fd5b600354604080516370a0823160e01b815230600482015290516000926001600160a01b0316916370a08231916024808301926020929190829003018186803b1580156100e657600080fd5b505afa1580156100fa573d6000803e3d6000fd5b505050506040513d602081101561011057600080fd5b505190508061011e57600080fd5b600154600354604080516370a0823160e01b815230600482015290516101fe9363a9059cbb60e01b936001600160a01b03918216939116916370a0823191602480820192602092909190829003018186803b15801561017c57600080fd5b505afa158015610190573d6000803e3d6000fd5b505050506040513d60208110156101a657600080fd5b5051604080516001600160a01b0390931660248401526044808401929092528051808403909201825260649092019091526020810180516001600160e01b03166001600160e01b03199093169290921790915261040d565b6040517f5d26862916391bf49478b2f5103b0720a842b45ef145a268f2cd1fb2aed5517890600090a16001546001600160a01b0316ff5b6024361461024257600080fd5b600454600282604051602001808281526020019150506040516020818303038152906040526040518082805190602001908083835b602083106102965780518252601f199092019160209182019101610277565b51815160209384036101000a60001901801990921691161790526040519190930194509192505080830381855afa1580156102d5573d6000803e3d6000fd5b5050506040513d60208110156102ea57600080fd5b5051146102f657600080fd5b600354604080516370a0823160e01b815230600482015290516000926001600160a01b0316916370a08231916024808301926020929190829003018186803b15801561034157600080fd5b505afa158015610355573d6000803e3d6000fd5b505050506040513d602081101561036b57600080fd5b505190508061037957600080fd5b600054604080516001600160a01b039092166024830152604480830184905281518084039091018152606490920190526020810180516001600160e01b031663a9059cbb60e01b1790526103cc9061040d565b6040805183815290517f8c1d64e3bd87387709175b9ef4e7a1d7a8364559fc0e2ad9d77953909a0d1eb39181900360200190a16000546001600160a01b0316ff5b600061041882610446565b8051909150156104425780806020019051602081101561043757600080fd5b505161044257600080fd5b5050565b600254604051825160609260009283926001600160a01b0390921691869190819060208401908083835b6020831061048f5780518252601f199092019160209182019101610470565b6001836020036101000a0380198251168184511680821785525050505050509050019150506000604051808303816000865af19150503d80600081146104f1576040519150601f19603f3d011682016040523d82523d6000602084013e6104f6565b606091505b5091509150811561050a57915061051a9050565b8051156100365780518082602001fd5b91905056fea2646970667358221220439a725cbd518d89b852af5b7e1c335cc4ba64e029f96f6c702b2e60fb985ba564736f6c63430007060033'
     ].join('').toLowerCase()
@@ -100,24 +54,20 @@
     return bytecode
   }
 
-  validateSwapParams (value, recipientAddress, refundAddress, secretHash, expiration) {
-    recipientAddress = remove0x(recipientAddress)
-    refundAddress = remove0x(refundAddress)
-
-    validateValue(value)
+  validateSwapParams (swapParams: SwapParams) {
+    const recipientAddress = remove0x(swapParams.recipientAddress)
+    const refundAddress = remove0x(swapParams.refundAddress)
+
+    validateValue(swapParams.value)
     validateAddress(recipientAddress)
     validateAddress(refundAddress)
-    validateSecretHash(secretHash)
-    validateExpiration(expiration)
-  }
-
-<<<<<<< HEAD
+    validateSecretHash(swapParams.secretHash)
+    validateExpiration(swapParams.expiration)
+  }
+
   async initiateSwap (swapParams: SwapParams, gasPrice: BigNumber) {
-=======
-  async initiateSwap (value, recipientAddress, refundAddress, secretHash, expiration, gasPrice) {
-    this.validateSwapParams(value, recipientAddress, refundAddress, secretHash, expiration)
-
->>>>>>> 5a5ce34d
+    this.validateSwapParams(swapParams)
+
     const addresses = await this.getMethod('getAddresses')()
     const balance = await this.getMethod('getBalance')(addresses)
 
@@ -129,13 +79,9 @@
     return this.getMethod('sendTransaction')(null, 0, bytecode, gasPrice)
   }
 
-<<<<<<< HEAD
   async fundSwap (swapParams: SwapParams, initiationTxHash: string, gasPrice: BigNumber) {
-=======
-  async fundSwap (initiationTxHash, value, recipientAddress, refundAddress, secretHash, expiration, gasPrice) {
-    this.validateSwapParams(value, recipientAddress, refundAddress, secretHash, expiration)
-
->>>>>>> 5a5ce34d
+    this.validateSwapParams(swapParams)
+
     const initiationTransaction = await this.getMethod('getTransactionByHash')(initiationTxHash)
     if (!initiationTransaction) throw new TxNotFoundError(`Transaction not found: ${initiationTxHash}`)
 
@@ -163,16 +109,12 @@
     return this.getMethod('sendTransaction')(initiationTransactionReceipt.contractAddress, swapParams.value, undefined, gasPrice)
   }
 
-<<<<<<< HEAD
   async claimSwap (swapParams: SwapParams, initiationTxHash: string, secret: string, gasPrice: BigNumber) {
-=======
-  async claimSwap (initiationTxHash, value, recipientAddress, refundAddress, secretHash, expiration, secret, gasPrice) {
-    this.validateSwapParams(value, recipientAddress, refundAddress, secretHash, expiration)
+    this.validateSwapParams(swapParams)
     validateSecret(secret)
-    validateSecretAndHash(secret, secretHash)
-    await this.verifyInitiateSwapTransaction(initiationTxHash, value, recipientAddress, refundAddress, secretHash, expiration)
-
->>>>>>> 5a5ce34d
+    validateSecretAndHash(secret, swapParams.secretHash)
+    await this.verifyInitiateSwapTransaction(swapParams, initiationTxHash)
+
     const initiationTransactionReceipt = await this.getMethod('getTransactionReceipt')(initiationTxHash)
     if (!initiationTransactionReceipt) throw new PendingTxError(`Transaction receipt is not available: ${initiationTxHash}`)
 
@@ -181,14 +123,10 @@
     return this.getMethod('sendTransaction')(initiationTransactionReceipt.contractAddress, 0, SOL_CLAIM_FUNCTION + secret, gasPrice)
   }
 
-<<<<<<< HEAD
   async refundSwap (swapParam: SwapParams, initiationTxHash: string, gasPrice: BigNumber) {
-=======
-  async refundSwap (initiationTxHash, value, recipientAddress, refundAddress, secretHash, expiration, gasPrice) {
-    this.validateSwapParams(value, recipientAddress, refundAddress, secretHash, expiration)
-    await this.verifyInitiateSwapTransaction(initiationTxHash, value, recipientAddress, refundAddress, secretHash, expiration)
-
->>>>>>> 5a5ce34d
+    this.validateSwapParams(swapParam)
+    await this.verifyInitiateSwapTransaction(swapParam, initiationTxHash)
+
     const initiationTransactionReceipt = await this.getMethod('getTransactionReceipt')(initiationTxHash)
     if (!initiationTransactionReceipt) throw new PendingTxError(`Transaction receipt is not available: ${initiationTxHash}`)
 
@@ -222,13 +160,9 @@
     return claimTransaction._raw.input.substring(8)
   }
 
-<<<<<<< HEAD
   async verifyInitiateSwapTransaction (swapParams: SwapParams, initiationTxHash: string) {
-=======
-  async verifyInitiateSwapTransaction (initiationTxHash, value, recipientAddress, refundAddress, secretHash, expiration) {
-    this.validateSwapParams(value, recipientAddress, refundAddress, secretHash, expiration)
-
->>>>>>> 5a5ce34d
+    this.validateSwapParams(swapParams)
+
     const initiationTransaction = await this.getMethod('getTransactionByHash')(initiationTxHash)
     if (!initiationTransaction) throw new TxNotFoundError(`Transaction not found: ${initiationTxHash}`)
 
@@ -247,15 +181,10 @@
            balanceMatchValue
   }
 
-<<<<<<< HEAD
   async findInitiateSwapTransaction (swapParams: SwapParams, blockNumber: number) {
+    this.validateSwapParams(swapParams)
+
     const block: Block<Transaction<ethereum.Transaction>> = await this.getMethod('getBlockByNumber')(blockNumber, true)
-=======
-  async findInitiateSwapTransaction (value, recipientAddress, refundAddress, secretHash, expiration, blockNumber) {
-    this.validateSwapParams(value, recipientAddress, refundAddress, secretHash, expiration)
-
-    const block = await this.getMethod('getBlockByNumber')(blockNumber, true)
->>>>>>> 5a5ce34d
     if (!block) throw new BlockNotFoundError(`Block #${blockNumber} is not available`)
 
     return block.transactions.find(
@@ -263,15 +192,10 @@
     )
   }
 
-<<<<<<< HEAD
   async findFundSwapTransaction (swapParams: SwapParams, initiationTxHash: string, blockNumber: number) {
-    const block : Block<Transaction<ethereum.Transaction>>= await this.getMethod('getBlockByNumber')(blockNumber, true)
-=======
-  async findFundSwapTransaction (initiationTxHash, value, recipientAddress, refundAddress, secretHash, expiration, blockNumber) {
-    this.validateSwapParams(value, recipientAddress, refundAddress, secretHash, expiration)
+    this.validateSwapParams(swapParams)
 
     const block = await this.getMethod('getBlockByNumber')(blockNumber, true)
->>>>>>> 5a5ce34d
     if (!block) throw new BlockNotFoundError(`Block #${blockNumber} is not available`)
 
     const initiationTransactionReceipt = await this.getMethod('getTransactionReceipt')(initiationTxHash)
@@ -289,15 +213,10 @@
     return tx
   }
 
-<<<<<<< HEAD
   async findClaimSwapTransaction (swapParams: SwapParams, initiationTxHash: string, blockNumber: number) {
+    this.validateSwapParams(swapParams)
+
     const block : Block<Transaction<ethereum.Transaction>> = await this.getMethod('getBlockByNumber')(blockNumber, true)
-=======
-  async findClaimSwapTransaction (initiationTxHash, value, recipientAddress, refundAddress, secretHash, expiration, blockNumber) {
-    this.validateSwapParams(value, recipientAddress, refundAddress, secretHash, expiration)
-
-    const block = await this.getMethod('getBlockByNumber')(blockNumber, true)
->>>>>>> 5a5ce34d
     if (!block) throw new BlockNotFoundError(`Block #${blockNumber} is not available`)
 
     const initiationTransactionReceipt = await this.getMethod('getTransactionReceipt')(initiationTxHash)
@@ -311,29 +230,19 @@
     const transactionReceipt : ethereum.TransactionReceipt = await this.getMethod('getTransactionReceipt')(transaction.hash)
     if (!transactionReceipt) throw new PendingTxError(`Claim transaction receipt is not available: ${transaction.hash}`)
 
-<<<<<<< HEAD
     if (transactionReceipt.status === '0x1') {
-      // @ts-ignore secret is non standard field
-      transaction.secret = await this.getSwapSecret(transaction.hash)
-=======
-    if (transactionReceipt.status === '1') {
       const secret = await this.getSwapSecret(transaction.hash)
       validateSecretAndHash(secret, secretHash)
+      // @ts-ignore secret is non standard field
       transaction.secret = secret
->>>>>>> 5a5ce34d
       return transaction
     }
   }
 
-<<<<<<< HEAD
   async findRefundSwapTransaction (swapParams: SwapParams, initiationTxHash: string, blockNumber: number) {
+    this.validateSwapParams(value, recipientAddress, refundAddress, secretHash, expiration)
+
     const block : Block<Transaction<ethereum.Transaction>> = await this.getMethod('getBlockByNumber')(blockNumber, true)
-=======
-  async findRefundSwapTransaction (initiationTxHash, value, recipientAddress, refundAddress, secretHash, expiration, blockNumber) {
-    this.validateSwapParams(value, recipientAddress, refundAddress, secretHash, expiration)
-
-    const block = await this.getMethod('getBlockByNumber')(blockNumber, true)
->>>>>>> 5a5ce34d
     if (!block) throw new BlockNotFoundError(`Block #${blockNumber} is not available`)
 
     const initiationTransactionReceipt: ethereum.TransactionReceipt = await this.getMethod('getTransactionReceipt')(initiationTxHash)
