{
  "name": "@liquality/ledger-provider",
  "umdName": "LedgerProvider",
  "umdExport": "default",
  "version": "0.4.6",
  "description": "",
  "module": "lib/index.js",
  "main": "dist/index.cjs.js",
  "browser": {
    "./lib/LedgerNodeTransport.js": "./lib/LedgerWebTransport.js"
  },
  "files": [
    "dist",
    "lib"
  ],
  "scripts": {
    "build:node": "webpack --config ../../webpack/webpack.node.config.js",
    "build:browser": "webpack --config ../../webpack/webpack.browser.config.js",
    "build": "webpack --config ../../webpack/webpack.config.js"
  },
  "author": "Liquality <info@liquality.io>",
  "license": "MIT",
  "dependencies": {
    "@babel/polyfill": "^7.4.4",
    "@babel/runtime": "^7.4.3",
    "@ledgerhq/hw-transport-node-hid": "^4.56.0",
    "@ledgerhq/hw-transport-web-ble": "^4.56.0",
    "@ledgerhq/hw-transport-webusb": "^4.56.0",
<<<<<<< HEAD
    "@ledgerhq/hw-transport-u2f": "^4.56.0",
    "@liquality/debug": "^0.4.3",
    "@liquality/errors": "^0.4.3",
    "@liquality/wallet-provider": "^0.4.3"
=======
    "@liquality/debug": "^0.4.6",
    "@liquality/errors": "^0.4.6",
    "@liquality/wallet-provider": "^0.4.6"
>>>>>>> bf5b1af7
  },
  "engines": {
    "node": "~8.12.0"
  },
  "homepage": "https://github.com/liquality/chainabstractionlayer#readme",
  "repository": {
    "type": "git",
    "url": "git+https://github.com/liquality/chainabstractionlayer.git"
  },
  "bugs": {
    "url": "https://github.com/liquality/chainabstractionlayer/issues"
  },
  "publishConfig": {
    "access": "public"
  },
  "gitHead": "1855d9ec369c8c577f74eb04e310a7c00b9eaa6c"
}<|MERGE_RESOLUTION|>--- conflicted
+++ resolved
@@ -26,16 +26,10 @@
     "@ledgerhq/hw-transport-node-hid": "^4.56.0",
     "@ledgerhq/hw-transport-web-ble": "^4.56.0",
     "@ledgerhq/hw-transport-webusb": "^4.56.0",
-<<<<<<< HEAD
     "@ledgerhq/hw-transport-u2f": "^4.56.0",
-    "@liquality/debug": "^0.4.3",
-    "@liquality/errors": "^0.4.3",
-    "@liquality/wallet-provider": "^0.4.3"
-=======
     "@liquality/debug": "^0.4.6",
     "@liquality/errors": "^0.4.6",
     "@liquality/wallet-provider": "^0.4.6"
->>>>>>> bf5b1af7
   },
   "engines": {
     "node": "~8.12.0"
