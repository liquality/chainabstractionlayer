import { WalletProvider } from '@liquality/wallet-provider'
<<<<<<< HEAD
import { Address, Network } from '@liquality/types'
=======
import { Address, Network, solana } from '@liquality/types'
>>>>>>> 9f0cfeb3
import { SolanaNetwork } from '@liquality/solana-network'

import { validateMnemonic, mnemonicToSeed } from 'bip39'
import { derivePath } from 'ed25519-hd-key'
<<<<<<< HEAD
import { Keypair } from '@solana/web3.js'
=======
import {
  Keypair,
  Transaction,
  PublicKey,
  SystemProgram,
  TransactionInstruction,
  sendAndConfirmTransaction
} from '@solana/web3.js'
>>>>>>> 9f0cfeb3
import nacl from 'tweetnacl'

interface SolanaWalletProviderOptions {
  network: SolanaNetwork
  mnemonic: string
  derivationPath?: string
}

export default class SolanaWalletProvider extends WalletProvider {
  _network: SolanaNetwork
  _mnemonic: string
  _derivationPath: string
  _addressCache: { [key: string]: Address }
<<<<<<< HEAD
  _signer: Keypair
=======
>>>>>>> 9f0cfeb3

  constructor(options: SolanaWalletProviderOptions) {
    const { network, mnemonic, derivationPath } = options
    super({ network })
    this._network = network
    this._mnemonic = mnemonic
    this._derivationPath = derivationPath
    this._addressCache = {}
  }

  async isWalletAvailable(): Promise<boolean> {
    throw new Error('Method not implemented.')
  }

  async getAddresses(): Promise<Address[]> {
    if (this._addressCache[this._mnemonic]) {
      return [this._addressCache[this._mnemonic]]
    }

    const seed = await this._mnemonicToSeed(this._mnemonic)
    const derivedSeed = derivePath(this._derivationPath, seed).key

    const account = Keypair.fromSecretKey(nacl.sign.keyPair.fromSeed(derivedSeed).secretKey)

<<<<<<< HEAD
    this._signer = account

=======
>>>>>>> 9f0cfeb3
    const result = new Address({
      address: account.publicKey.toString(),
      derivationPath: this._derivationPath
    })

    this._addressCache[this._mnemonic] = result

    return [result]
  }

  async getUnusedAddress(): Promise<Address> {
    const addresses = await this.getAddresses()
    return addresses[0]
  }

  async getUsedAddresses(): Promise<Address[]> {
    return this.getAddresses()
  }

<<<<<<< HEAD
=======
  // Promise<Transaction<any>>
  async sendTransaction(options: solana.SolanaSendOptions): Promise<any> {
    const signer = options.signer
    const transaction = new Transaction()

    if (!options.instructions) {
      const to = new PublicKey(options.to)
      const lamports = Number(options.value)

      transaction.add(this._sendBetweenAccounts(signer, to, lamports))
    } else {
      options.instructions.forEach((instruction) => transaction.add(instruction))
    }

    const tx = await this.getMethod('sendAndConfirmTransaction')(transaction, [options.signer])

    console.log(tx)

    return tx
  }

>>>>>>> 9f0cfeb3
  // message: string, from: string
  signMessage(): Promise<string> {
    throw new Error('Method not implemented.')
  }

  async getConnectedNetwork(): Promise<Network> {
    return this._network
  }

  async _mnemonicToSeed(mnemonic: string) {
    if (!validateMnemonic(mnemonic)) {
      throw new Error('Invalid seed words')
    }

    const seed = await mnemonicToSeed(mnemonic)

    return Buffer.from(seed).toString('hex')
  }

<<<<<<< HEAD
  getSigner(): Keypair {
    return this._signer
=======
  _sendBetweenAccounts(signer: Keypair, recepient: PublicKey, lamports: number): TransactionInstruction {
    return SystemProgram.transfer({
      fromPubkey: signer.publicKey,
      toPubkey: recepient,
      lamports
    })
>>>>>>> 9f0cfeb3
  }
}<|MERGE_RESOLUTION|>--- conflicted
+++ resolved
@@ -1,25 +1,10 @@
 import { WalletProvider } from '@liquality/wallet-provider'
-<<<<<<< HEAD
-import { Address, Network } from '@liquality/types'
-=======
 import { Address, Network, solana } from '@liquality/types'
->>>>>>> 9f0cfeb3
 import { SolanaNetwork } from '@liquality/solana-network'
 
 import { validateMnemonic, mnemonicToSeed } from 'bip39'
 import { derivePath } from 'ed25519-hd-key'
-<<<<<<< HEAD
-import { Keypair } from '@solana/web3.js'
-=======
-import {
-  Keypair,
-  Transaction,
-  PublicKey,
-  SystemProgram,
-  TransactionInstruction,
-  sendAndConfirmTransaction
-} from '@solana/web3.js'
->>>>>>> 9f0cfeb3
+import { Keypair, Transaction, PublicKey, SystemProgram, TransactionInstruction } from '@solana/web3.js'
 import nacl from 'tweetnacl'
 
 interface SolanaWalletProviderOptions {
@@ -33,10 +18,7 @@
   _mnemonic: string
   _derivationPath: string
   _addressCache: { [key: string]: Address }
-<<<<<<< HEAD
   _signer: Keypair
-=======
->>>>>>> 9f0cfeb3
 
   constructor(options: SolanaWalletProviderOptions) {
     const { network, mnemonic, derivationPath } = options
@@ -61,11 +43,8 @@
 
     const account = Keypair.fromSecretKey(nacl.sign.keyPair.fromSeed(derivedSeed).secretKey)
 
-<<<<<<< HEAD
     this._signer = account
 
-=======
->>>>>>> 9f0cfeb3
     const result = new Address({
       address: account.publicKey.toString(),
       derivationPath: this._derivationPath
@@ -85,8 +64,6 @@
     return this.getAddresses()
   }
 
-<<<<<<< HEAD
-=======
   // Promise<Transaction<any>>
   async sendTransaction(options: solana.SolanaSendOptions): Promise<any> {
     const signer = options.signer
@@ -108,7 +85,6 @@
     return tx
   }
 
->>>>>>> 9f0cfeb3
   // message: string, from: string
   signMessage(): Promise<string> {
     throw new Error('Method not implemented.')
@@ -128,16 +104,15 @@
     return Buffer.from(seed).toString('hex')
   }
 
-<<<<<<< HEAD
   getSigner(): Keypair {
     return this._signer
-=======
+  }
+
   _sendBetweenAccounts(signer: Keypair, recepient: PublicKey, lamports: number): TransactionInstruction {
     return SystemProgram.transfer({
       fromPubkey: signer.publicKey,
       toPubkey: recepient,
       lamports
     })
->>>>>>> 9f0cfeb3
   }
 }