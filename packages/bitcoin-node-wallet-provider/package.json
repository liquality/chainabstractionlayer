--- conflicted
+++ resolved
@@ -19,22 +19,13 @@
   "license": "MIT",
   "dependencies": {
     "@babel/runtime": "^7.12.1",
-<<<<<<< HEAD
-    "@liquality/bitcoin-networks": "^0.8.11",
-    "@liquality/bitcoin-utils": "^0.8.11",
-    "@liquality/crypto": "^0.8.11",
-    "@liquality/jsonrpc-provider": "^0.8.11",
-    "@liquality/utils": "^0.8.11",
-    "@liquality/wallet-provider": "^0.8.11",
-    "bignumber.js": "^9.0.1",
-=======
     "@liquality/bitcoin-networks": "^0.8.12",
     "@liquality/bitcoin-utils": "^0.8.12",
     "@liquality/crypto": "^0.8.12",
     "@liquality/jsonrpc-provider": "^0.8.12",
     "@liquality/utils": "^0.8.12",
     "@liquality/wallet-provider": "^0.8.12",
->>>>>>> b837e0da
+    "bignumber.js": "^9.0.1",
     "bitcoinjs-lib": "^5.2.0",
     "lodash": "^4.17.20"
   },
