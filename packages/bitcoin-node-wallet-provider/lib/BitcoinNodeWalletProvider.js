--- conflicted
+++ resolved
@@ -31,24 +31,6 @@
     return this._rpc.jsonrpc('signmessage', from, message).then(result => Buffer.from(result, 'base64').toString('hex'))
   }
 
-<<<<<<< HEAD
-  async signP2SHTransaction (inputTxHex, txHex, address, vout, outputScript, lockTime = 0, segwit = false) {
-    const wif = await this.dumpPrivKey(address)
-    const wallet = bitcoin.ECPair.fromWIF(wif, this._network)
-
-    const inputTx = bitcoin.Transaction.fromHex(inputTxHex)
-    const tx = bitcoin.Transaction.fromHex(txHex)
-
-    let sigHash
-    if (segwit) {
-      sigHash = tx.hashForWitnessV0(0, Buffer.from(outputScript, 'hex'), inputTx.outs[vout].value, bitcoin.Transaction.SIGHASH_ALL) // AMOUNT NEEDS TO BE PREVOUT AMOUNT
-    } else {
-      sigHash = tx.hashForSignature(0, Buffer.from(outputScript, 'hex'), bitcoin.Transaction.SIGHASH_ALL)
-    }
-
-    const sig = bitcoin.script.signature.encode(wallet.sign(sigHash), bitcoin.Transaction.SIGHASH_ALL)
-    return sig.toString('hex')
-=======
   async signPSBT (data, input, address) {
     const psbt = bitcoin.Psbt.fromBase64(data, { network: this._network })
     const wif = await this.dumpPrivKey(address)
@@ -56,7 +38,6 @@
 
     psbt.signInput(input, keyPair)
     return psbt.toBase64()
->>>>>>> bdb1c224
   }
 
   // inputs consists of [{ inputTxHex, index, vout, outputScript }]
