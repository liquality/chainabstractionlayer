--- conflicted
+++ resolved
@@ -1,23 +1,17 @@
 import NodeProvider from '@liquality/node-provider'
-<<<<<<< HEAD
-import { hexToNumber, normalizeTransactionObject, numberToHex } from '@liquality/ethereum-utils'
-import { caseInsensitiveEqual } from '@liquality/utils'
-=======
-import {
-  remove0x,
-  ensure0x,
+import { hexToNumber,
+  numberToHex,
   normalizeTransactionObject,
   formatEthResponse,
   validateAddress,
   validateExpiration
 } from '@liquality/ethereum-utils'
 import {
-  addressToString,
+  caseInsensitiveEqual,
   validateValue,
   validateSecretHash,
   validateSecretAndHash
 } from '@liquality/utils'
->>>>>>> 5a5ce34d
 import { PendingTxError } from '@liquality/errors'
 import { SwapProvider, SwapParams, Transaction, ethereum } from '@liquality/types'
 
@@ -48,7 +42,6 @@
     })
   }
 
-<<<<<<< HEAD
   normalizeTransactionResponse (tx: any) : Transaction<scraper.Transaction> {
     const txRaw : scraper.Transaction = {
       from: tx.from,
@@ -68,8 +61,6 @@
     return normalizedTransaction
   }
 
-  async findAddressTransaction (address: string, predicate: (tx: Transaction<scraper.Transaction>) => boolean, fromBlock?: number, toBlock?: number, limit = 250, sort = 'desc') {
-=======
   normalizeTransactionResponse (tx) {
     const normalizedTx = normalizeTransactionObject(formatEthResponse(tx))
 
@@ -98,10 +89,9 @@
     return tx
   }
 
-  async findAddressTransaction (address, predicate, fromBlock, toBlock, limit = 250, sort = 'desc') {
+  async findAddressTransaction (address: string, predicate: (tx: Transaction<scraper.Transaction>) => boolean, fromBlock?: number, toBlock?: number, limit = 250, sort = 'desc') {
     address = ensure0x(addressToString(address))
 
->>>>>>> 5a5ce34d
     for (let page = 1; ; page++) {
       const data = await this.nodeGet(`/txs/${address}`, {
         limit,
@@ -114,21 +104,6 @@
       const transactions: any[] = data.data.txs
       if (transactions.length === 0) return
 
-<<<<<<< HEAD
-      const normalizedTransactions = transactions.map(this.normalizeTransactionResponse)
-      const tx = normalizedTransactions.find(ntx => predicate(ntx))
-
-      if (tx) {
-        if (!(tx.fee && tx.feePrice)) {
-          const rpcTransaction : Transaction<ethereum.Transaction> = await this.getMethod('getTransactionByHash')(tx.hash)
-
-          tx._raw.gas = rpcTransaction._raw.gas
-          tx._raw.gasPrice = rpcTransaction._raw.gasPrice
-
-          tx.fee = rpcTransaction.fee
-          tx.feePrice = rpcTransaction.feePrice
-        }
-=======
       const normalizedTransactions = transactions
         .filter(tx => tx.status === true)
         .map(this.normalizeTransactionResponse)
@@ -141,7 +116,6 @@
 
   async findAddressEvent (type, contractAddress) {
     contractAddress = ensure0x(addressToString(contractAddress))
->>>>>>> 5a5ce34d
 
     const data = await this.nodeGet(`/events/${type}/${contractAddress}`)
     const { tx } = data.data
@@ -151,81 +125,50 @@
     }
   }
 
-<<<<<<< HEAD
   async findInitiateSwapTransaction (swapParams: SwapParams) {
-    return this.findAddressTransaction(swapParams.refundAddress, tx => this.getMethod('doesTransactionMatchInitiation')(swapParams, tx))
-  }
-
-  async findClaimSwapTransaction (swapParams: SwapParams, initiationTxHash: string, blockNumber: number) {
-=======
-  validateSwapParams (value, recipientAddress, refundAddress, secretHash, expiration) {
-    recipientAddress = remove0x(recipientAddress)
-    refundAddress = remove0x(refundAddress)
-
-    validateValue(value)
-    validateAddress(recipientAddress)
-    validateAddress(refundAddress)
-    validateSecretHash(secretHash)
-    validateExpiration(expiration)
-  }
-
-  async findInitiateSwapTransaction (value, recipientAddress, refundAddress, secretHash, expiration) {
-    this.validateSwapParams(value, recipientAddress, refundAddress, secretHash, expiration)
+    this.validateSwapParams(swapParams)
 
     return this.findAddressTransaction(
-      refundAddress,
-      tx => this.getMethod('doesTransactionMatchInitiation')(
-        tx, value, recipientAddress, refundAddress, secretHash, expiration
-      )
+      swapParams.refundAddress,
+      tx => this.getMethod('doesTransactionMatchInitiation')(swapParams, tx)
     )
   }
 
-  async findClaimSwapTransaction (initiationTxHash, value, recipientAddress, refundAddress, secretHash, expiration, blockNumber) {
-    this.validateSwapParams(value, recipientAddress, refundAddress, secretHash, expiration)
+  validateSwapParams (swapParams: SwapParams) {
+    const recipientAddress = remove0x(swapParams.recipientAddress)
+    const refundAddress = remove0x(swapParams.refundAddress)
 
->>>>>>> 5a5ce34d
+    validateValue(swapParams.value)
+    validateAddress(recipientAddress)
+    validateAddress(refundAddress)
+    validateSecretHash(swapParams.secretHash)
+    validateExpiration(swapParams.expiration)
+  }
+
+
+  
+  async findClaimSwapTransaction (swapParams: SwapParams, initiationTxHash: string, blockNumber: number) {   
+    this.validateSwapParams(swapParams)
+
     const initiationTransactionReceipt = await this.getMethod('getTransactionReceipt')(initiationTxHash)
     if (!initiationTransactionReceipt) throw new PendingTxError(`Transaction receipt is not available: ${initiationTxHash}`)
 
     const tx = await this.findAddressEvent('swapClaim', initiationTransactionReceipt.contractAddress)
 
-<<<<<<< HEAD
-    if (transaction._raw.status === '0x1') {
+    if (tx) {
       // @ts-ignore secret is non standard field
-      transaction.secret = await this.getMethod('getSwapSecret')(transaction.hash)
-      return transaction
-    }
-  }
-
-  async findRefundSwapTransaction (swapParams: SwapParams, initiationTxHash: string, blockNumber: number) {
-    const initiationTransactionReceipt : ethereum.TransactionReceipt = await this.getMethod('getTransactionReceipt')(initiationTxHash)
-    if (!initiationTransactionReceipt) throw new PendingTxError(`Transaction receipt is not available: ${initiationTxHash}`)
-
-    const transaction = await this.findAddressTransaction(
-      initiationTransactionReceipt.contractAddress,
-      tx => (
-        caseInsensitiveEqual(tx._raw.to, initiationTransactionReceipt.contractAddress) &&
-        tx._raw.input === '0x' &&
-        hexToNumber(tx._raw.timestamp) >= swapParams.expiration
-      )
-    )
-
-    return transaction
-=======
-    if (tx) {
       validateSecretAndHash(tx.secret, secretHash)
       return tx
     }
   }
 
-  async findRefundSwapTransaction (initiationTxHash, value, recipientAddress, refundAddress, secretHash, expiration, blockNumber) {
-    this.validateSwapParams(value, recipientAddress, refundAddress, secretHash, expiration)
+  async findRefundSwapTransaction (swapParams: SwapParams, initiationTxHash: string, blockNumber: number) {
+    this.validateSwapParams(swapParams)
 
-    const initiationTransactionReceipt = await this.getMethod('getTransactionReceipt')(initiationTxHash)
+    const initiationTransactionReceipt : ethereum.TransactionReceipt = await this.getMethod('getTransactionReceipt')(initiationTxHash)
     if (!initiationTransactionReceipt) throw new PendingTxError(`Transaction receipt is not available: ${initiationTxHash}`)
 
     return this.findAddressEvent('swapRefund', initiationTransactionReceipt.contractAddress)
->>>>>>> 5a5ce34d
   }
 
   doesBlockScan () {
