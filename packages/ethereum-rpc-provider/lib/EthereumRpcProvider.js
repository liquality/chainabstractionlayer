import JsonRpcProvider from '@liquality/jsonrpc-provider'
import {
  numberToHex,
  hexToNumber,
  ensure0x,
  normalizeTransactionObject,
  remove0x,
  buildTransaction
} from '@liquality/ethereum-utils'
import { Address, Block, ethereum, SendOptions, Transaction, ChainProvider, BigNumber } from '@liquality/types'
import { sleep } from '@liquality/utils'
import { InvalidDestinationAddressError, TxNotFoundError, BlockNotFoundError } from '@liquality/errors'
import { padHexStart } from '@liquality/crypto'

const GAS_LIMIT_MULTIPLIER = 1.5

export default class EthereumRpcProvider extends JsonRpcProvider implements Partial<ChainProvider> {
  _usedAddressCache: {[key: string]: boolean}

  constructor (options: { uri: string, username?: string, password?: string }) {
    super(options.uri, options.username, options.password)
    this._usedAddressCache = {}
  }

  async rpc <TResponse> (method: string, ...params: any[]) : Promise<TResponse> {
    const result = await this.jsonrpc(method, ...params)
    return result
  }

  async getAddresses () : Promise<Address[]> {
    const addresses = await this.rpc<string[]>('eth_accounts')

    return addresses.map((address: string) => <Address> { address: remove0x(address) })
  }

  async getUnusedAddress () : Promise<Address> {
    const addresses = await this.getAddresses()

    return addresses[0]
  }

  async getUsedAddresses () : Promise<Address[]> {
    const addresses = await this.getAddresses()

    return [ addresses[0] ]
  }

  async isWalletAvailable () : Promise<boolean> {
    const addresses = await this.rpc<ethereum.Address[]>('eth_accounts')

    return addresses.length > 0
  }

  async sendTransaction (options: SendOptions) : Promise<Transaction<ethereum.PartialTransaction>> {
    const addresses = await this.getAddresses()
    const from = addresses[0].address

    const txOptions : ethereum.UnsignedTransaction = {
      from,
      to: options.to,
      value: options.value,
      data: options.data,
      gasPrice: options.fee
    }
    const txData = buildTransaction(txOptions)
    const gas = await this.estimateGas(txData)
    txData.gas = numberToHex(gas)

    const txHash = await this.rpc<ethereum.Hex>('eth_sendTransaction', txData)

    const txWithHash : ethereum.PartialTransaction = {
      ...txData,
      input: txData.data,
      hash: txHash
    }

    return normalizeTransactionObject(txWithHash)
  }

  async updateTransactionFee (tx: Transaction<ethereum.PartialTransaction> | string, newGasPrice: BigNumber) {
    const txHash = typeof tx === 'string' ? tx : tx.hash
    const transaction = await this.getTransactionByHash(txHash)

    const txOptions : ethereum.UnsignedTransaction = {
      from: transaction._raw.from,
      to: transaction._raw.to,
      value: new BigNumber(transaction._raw.value),
      gasPrice: newGasPrice,
      data: transaction._raw.input,
      nonce: hexToNumber(transaction._raw.nonce)
    }

    const txData = buildTransaction(txOptions)

    const gas = await this.getMethod('estimateGas')(txData)
    txData.gas = numberToHex(gas)

    const newTxHash = await this.rpc<ethereum.Hex>('eth_sendTransaction', txData)

    const txWithHash : ethereum.PartialTransaction = {
      ...txData,
      input: txData.data,
      hash: newTxHash
    }

    return normalizeTransactionObject<ethereum.PartialTransaction>(txWithHash)
  }

  async sendRawTransaction (hash: string) : Promise<string> {
    return this.rpc('eth_sendRawTransaction', ensure0x(hash))
  }

  async signMessage (message: string, from: string) : Promise<string> {
    from = ensure0x(from)
    message = ensure0x(Buffer.from(message).toString('hex'))
    const sig = await this.rpc<ethereum.Hex>('eth_sign', from, message)
    return remove0x(sig)
  }

  normalizeBlock (block: ethereum.Block) {
    const normalizedBlock: Block = {
      hash: remove0x(block.hash),
      parentHash: remove0x(block.parentHash),
      timestamp: hexToNumber(block.timestamp),
      size: hexToNumber(block.size),
      nonce: hexToNumber(block.nonce),
      number: hexToNumber(block.number),
      difficulty: hexToNumber(block.difficulty)
    }

    return normalizedBlock
  }

  async parseBlock (block: ethereum.Block, includeTx: boolean) : Promise<Block> {
    const normalizedBlock = this.normalizeBlock(block)
    if (block && includeTx) {
      const currentHeight = await this.getBlockHeight()
      normalizedBlock.transactions = block.transactions.map((tx: ethereum.Transaction) => normalizeTransactionObject(tx, currentHeight))
    }
    else {
      normalizedBlock.transactions = block.transactions
    }
    return normalizedBlock
  }

  async getBlockByHash (blockHash: string, includeTx: boolean = false) : Promise<Block> {
    const block = await this.rpc<ethereum.Block>('eth_getBlockByHash', ensure0x(blockHash), includeTx)
    if (!block) {
      throw new BlockNotFoundError(`Block not found: ${blockHash}`)
    }
    
    return this.parseBlock(block, includeTx)
  }

  async getBlockByNumber (blockNumber: number, includeTx: boolean = false) : Promise<Block> {
    const block = await this.rpc<ethereum.Block>('eth_getBlockByNumber', numberToHex(blockNumber), includeTx)

    if (!block) {
      throw new BlockNotFoundError(`Block not found: ${blockNumber}`)
    }

    return this.parseBlock(block, includeTx)
  }

  async getBlockHeight () {
    const hexHeight = await this.rpc<ethereum.Hex>('eth_blockNumber')

    return hexToNumber(hexHeight)
  }

  async getTransactionByHash (txHash: string) {
    txHash = ensure0x(txHash)

    const currentBlock = await this.getBlockHeight()
    const tx = await this.rpc<ethereum.Transaction>('eth_getTransactionByHash', txHash)

    if (!tx) {
      throw new TxNotFoundError(`Transaction not found: ${txHash}`)
    }

    return normalizeTransactionObject(tx, currentBlock)
  }

  async getTransactionReceipt (txHash: string) : Promise<ethereum.TransactionReceipt> {
    txHash = ensure0x(txHash)
    return this.rpc('eth_getTransactionReceipt', txHash)
  }

  async getTransactionCount (address: string, block = 'latest') {
    address = ensure0x(address)

    const count = await this.rpc<ethereum.Hex>('eth_getTransactionCount', address, block)

    return hexToNumber(count)
  }

  async getGasPrice () {
    const gasPrice = await this.rpc<ethereum.Hex>('eth_gasPrice')
    return new BigNumber(gasPrice).div(1e9) // Gwei
  }

  async getBalance (addresses: string[]) {
    addresses = addresses
      .map(ensure0x)

    const promiseBalances = await Promise.all(addresses.map(
      address => this.rpc<ethereum.Hex>('eth_getBalance', address, 'latest')
    ))

    return promiseBalances
      .map(balance => new BigNumber(balance))
      .reduce((acc, balance) => acc.plus(balance), new BigNumber(0))
  }

<<<<<<< HEAD
  async estimateGas (transaction: ethereum.TransactionRequest) {
    const hasValue = transaction.value && transaction.value !== '0x0'
    if (hasValue && !transaction.data) { return 21000 } // TODO: Also has to be estimated - payable functions

    const estimatedGas = await this.rpc<ethereum.Hex>('eth_estimateGas', transaction)

    return Math.ceil(parseInt(estimatedGas, 16) * GAS_LIMIT_MULTIPLIER)
=======
  async estimateGas (transaction) {
    const result = await this.rpc('eth_estimateGas', transaction)
    const gas = parseInt(result, '16')
    if (gas === 21000) return gas
    return Math.ceil(gas * GAS_LIMIT_MULTIPLIER)
>>>>>>> bb29c32c
  }

  async isAddressUsed (address: string) {
    address = ensure0x(address)

    if (this._usedAddressCache[address]) return true

    const transactionCount = await this.rpc<ethereum.Hex>('eth_getTransactionCount', address, 'latest')

    const isUsed = hexToNumber(transactionCount) > 0

    if (isUsed) this._usedAddressCache[address] = true

    return isUsed
  }

  async getCode (address: string, block: string | number) {
    address = ensure0x(String(address))
    block = typeof (block) === 'number' ? ensure0x(padHexStart(block.toString(16))) : block
    const code = await this.rpc<ethereum.Hex>('eth_getCode', address, block)
    return remove0x(code)
  }

  async assertContractExists (address: string) {
    const code = await this.getCode(address, 'latest')
    if (code === '') throw new InvalidDestinationAddressError(`Contract does not exist at given address: ${address}`)
  }

  async stopMiner () {
    await this.rpc('miner_stop')
  }

  async startMiner () {
    await this.rpc('miner_start')
  }

  async evmMine () {
    await this.rpc('evm_mine')
  }

  async generateBlock (numberOfBlocks : number) {
    if (numberOfBlocks && numberOfBlocks > 1) {
      throw new Error('Ethereum generation limited to 1 block at a time.')
    }
    try {
      await this.evmMine()
    } catch (e) { // Fallback onto geth way of triggering mine
      await this.startMiner()
      await sleep(500) // Give node a chance to mine
      await this.stopMiner()
    }
  }
}<|MERGE_RESOLUTION|>--- conflicted
+++ resolved
@@ -212,21 +212,11 @@
       .reduce((acc, balance) => acc.plus(balance), new BigNumber(0))
   }
 
-<<<<<<< HEAD
   async estimateGas (transaction: ethereum.TransactionRequest) {
-    const hasValue = transaction.value && transaction.value !== '0x0'
-    if (hasValue && !transaction.data) { return 21000 } // TODO: Also has to be estimated - payable functions
-
-    const estimatedGas = await this.rpc<ethereum.Hex>('eth_estimateGas', transaction)
-
-    return Math.ceil(parseInt(estimatedGas, 16) * GAS_LIMIT_MULTIPLIER)
-=======
-  async estimateGas (transaction) {
-    const result = await this.rpc('eth_estimateGas', transaction)
-    const gas = parseInt(result, '16')
+    const result = await this.rpc<ethereum.Hex>('eth_estimateGas', transaction)
+    const gas = hexToNumber(result)
     if (gas === 21000) return gas
     return Math.ceil(gas * GAS_LIMIT_MULTIPLIER)
->>>>>>> bb29c32c
   }
 
   async isAddressUsed (address: string) {
