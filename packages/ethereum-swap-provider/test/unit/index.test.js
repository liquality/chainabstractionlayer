--- conflicted
+++ resolved
@@ -14,126 +14,35 @@
 
   describe('Generate swap', () => {
     it('should generate correct bytecode', () => {
-<<<<<<< HEAD
       return expect(provider.createSwapScript({
-        value: new BigNumber(0),
+        value: new BigNumber(111),
         recipientAddress: '5acbf79d0cf4139a6c3eca85b41ce2bd23ced04f',
         refundAddress: '0a81e8be41b21f651a71aab1a85c6813b8bbccf8',
         secretHash: '91d6a24697ed31932537ae598d3de3131e1fcd0641b9ac4be7afcb376386d71e',
-        expiration: 255
-      }))
-        .to.equal('607580600b6000396000f36020806000803760218160008060026048f17f91d6a24697ed31932537ae598d3de3131e1fcd0641b9ac4be7afcb376386d71e60215114166047576400000000ff4211605e57fe5b735acbf79d0cf4139a6c3eca85b41ce2bd23ced04fff5b730a81e8be41b21f651a71aab1a85c6813b8bbccf8ff')
-    })
-
-    it('should throw error when recipient address too long', () => {
-      return expect(() => provider.createSwapScript({
-        value: new BigNumber(0),
-        recipientAddress: '13375acbf79d0cf4139a6c3eca85b41ce2bd23ced04f',
-        refundAddress: '0a81e8be41b21f651a71aab1a85c6813b8bbccf8',
-        secretHash: '91d6a24697ed31932537ae598d3de3131e1fcd0641b9ac4be7afcb376386d71e',
-        expiration: 6016519
-      }))
-        .to.throw()
-    })
-
-    it('should throw error when recipient address too short', () => {
-      return expect(() => provider.createSwapScript({
-        value: new BigNumber(0),
-        recipientAddress: '39a6c3eca85b41ce2bd23ced04f',
-        refundAddress: '0a81e8be41b21f651a71aab1a85c6813b8bbccf8',
-        secretHash: '91d6a24697ed31932537ae598d3de3131e1fcd0641b9ac4be7afcb376386d71e',
-        expiration: 6016519
-      }))
-        .to.throw()
-    })
-
-    it('should throw error when refund address too long', () => {
-      return expect(() => provider.createSwapScript({
-        value: new BigNumber(0),
-        recipientAddress: '5acbf79d0cf4139a6c3eca85b41ce2bd23ced04f',
-        refundAddress: '13370a81e8be41b21f651a71aab1a85c6813b8bbccf8',
-        secretHash: '91d6a24697ed31932537ae598d3de3131e1fcd0641b9ac4be7afcb376386d71e',
-        expiration: 6016519
-      }))
-        .to.throw()
-    })
-
-    it('should throw error when refund address too short', () => {
-      return expect(() => provider.createSwapScript({
-        value: new BigNumber(0),
-        recipientAddress: '5acbf79d0cf4139a6c3eca85b41ce2bd23ced04f',
-        refundAddress: '8be41b21f651a71aab1a85c6813b8bbccf8',
-        secretHash: '91d6a24697ed31932537ae598d3de3131e1fcd0641b9ac4be7afcb376386d71e',
-        expiration: 6016519
-      }))
-        .to.throw()
-    })
-
-    it('should throw error when secret hash longer than 32 bytes', () => {
-      return expect(() => provider.createSwapScript({
-        value: new BigNumber(0),
-        recipientAddress: '5acbf79d0cf4139a6c3eca85b41ce2bd23ced04f',
-        refundAddress: '0a81e8be41b21f651a71aab1a85c6813b8bbccf8',
-        secretHash: '91d6a24697ed31932537ae598d3de3131e1fcd0641b9ac4be7afcb376386d71e13371337',
-        expiration: 6016519
-      }))
-        .to.throw()
-    })
-
-    it('should throw error when secret hash shorter than 32 bytes', () => {
-      return expect(() => provider.createSwapScript({
-        value: new BigNumber(0),
-        recipientAddress: '5acbf79d0cf4139a6c3eca85b41ce2bd23ced04f',
-        refundAddress: '0a81e8be41b21f651a71aab1a85c6813b8bbccf8',
-        secretHash: '91d6a24697ed31932537ae598d3de3131e1fcd0641b9ac4be7afcb376386',
-        expiration: 6016519
-      }))
-        .to.throw()
-    })
-
-    it('should throw error when secret hash is hash of secret 0', () => {
-      return expect(() => provider.createSwapScript({
-        value: new BigNumber(0),
-        recipientAddress: '5acbf79d0cf4139a6c3eca85b41ce2bd23ced04f',
-        refundAddress: '0a81e8be41b21f651a71aab1a85c6813b8bbccf8',
-        secretHash: '66687aadf862bd776c8fc18b8e9f8e20089714856ee233b3902a591d0d5f2925',
-        expiration: 6016519
-      }))
-        .to.throw()
-    })
-
-    it('should throw error when expiration too large', () => {
-      return expect(() => provider.createSwapScript({
-        value: new BigNumber(0),
-        recipientAddress:'5acbf79d0cf4139a6c3eca85b41ce2bd23ced04f',
-        refundAddress: '0a81e8be41b21f651a71aab1a85c6813b8bbccf8',
-        secretHash: '91d6a24697ed31932537ae598d3de3131e1fcd0641b9ac4be7afcb376386d71e',
-        expiration: 6016519819834567129
-      }))
-        .to.throw()
-=======
-      return expect(provider.createSwapScript('5acbf79d0cf4139a6c3eca85b41ce2bd23ced04f',
-        '0a81e8be41b21f651a71aab1a85c6813b8bbccf8',
-        '91d6a24697ed31932537ae598d3de3131e1fcd0641b9ac4be7afcb376386d71e',
-        1615566223).toString('hex'))
+        expiration: 1615566223
+      }).toString('hex'))
         .to.equal('60c880600b6000396000f36020806000803760218160008060026048f136602014167f91d6a24697ed31932537ae598d3de3131e1fcd0641b9ac4be7afcb376386d71e6021511416604f5736156400604b958f421116608c57fe5b7f8c1d64e3bd87387709175b9ef4e7a1d7a8364559fc0e2ad9d77953909a0d1eb360206000a1735acbf79d0cf4139a6c3eca85b41ce2bd23ced04fff5b7f5d26862916391bf49478b2f5103b0720a842b45ef145a268f2cd1fb2aed55178600080a1730a81e8be41b21f651a71aab1a85c6813b8bbccf8ff')
     })
 
     describe('Swap contract address validation', () => {
       function testRecipientAddress (recipientAddress) {
-        return expect(() => provider.createSwapScript(recipientAddress,
-          '0a81e8be41b21f651a71aab1a85c6813b8bbccf8',
-          'ffffffffffffffffffffffffffffffffffffffffffffffffffffffffffffffff',
-          1468194353))
-          .to.throw().property('name', 'InvalidAddressError')
+        return expect(() => provider.createSwapScript({
+          value: new BigNumber(111),
+          recipientAddress,
+          refundAddress: '0a81e8be41b21f651a71aab1a85c6813b8bbccf8',
+          secretHash: 'ffffffffffffffffffffffffffffffffffffffffffffffffffffffffffffffff',
+          expiration: 1468194353
+        })).to.throw().property('name', 'InvalidAddressError')
       }
 
       function testRefundAddress (refundAddress) {
-        return expect(() => provider.createSwapScript('0a81e8be41b21f651a71aab1a85c6813b8bbccf8',
+        return expect(() => provider.createSwapScript({
+          value: new BigNumber(111),
+          recipientAddress: '0a81e8be41b21f651a71aab1a85c6813b8bbccf8',
           refundAddress,
-          'ffffffffffffffffffffffffffffffffffffffffffffffffffffffffffffffff',
-          1468194353))
-          .to.throw().property('name', 'InvalidAddressError')
+          secretHash: 'ffffffffffffffffffffffffffffffffffffffffffffffffffffffffffffffff',
+          expiration: 1468194353
+        })).to.throw().property('name', 'InvalidAddressError')
       }
 
       it('should throw error with address wrong type', () => {
@@ -159,11 +68,13 @@
 
     describe('Swap contract secretHash validation', () => {
       function testSecretHash (secretHash) {
-        return expect(() => provider.createSwapScript('5acbf79d0cf4139a6c3eca85b41ce2bd23ced04f',
-          '0a81e8be41b21f651a71aab1a85c6813b8bbccf8',
+        return expect(() => provider.createSwapScript({
+          value: new BigNumber(111),
+          recipientAddress: '5acbf79d0cf4139a6c3eca85b41ce2bd23ced04f',
+          refundAddress: '0a81e8be41b21f651a71aab1a85c6813b8bbccf8',
           secretHash,
-          1468194353))
-          .to.throw().property('name', 'InvalidSecretError')
+          expiration: 1468194353
+        })).to.throw().property('name', 'InvalidSecretError')
       }
 
       it('should throw when secretHash too small', () => {
@@ -185,11 +96,13 @@
 
     describe('Swap contract expiration validation', () => {
       function testExpirationInvalid (expiration) {
-        return expect(() => provider.createSwapScript('5acbf79d0cf4139a6c3eca85b41ce2bd23ced04f',
-          '0a81e8be41b21f651a71aab1a85c6813b8bbccf8',
-          'ffffffffffffffffffffffffffffffffffffffffffffffffffffffffffffffff',
-          expiration))
-          .to.throw().property('name', 'InvalidExpirationError')
+        return expect(() => provider.createSwapScript({
+          value: new BigNumber(111),
+          recipientAddress: '5acbf79d0cf4139a6c3eca85b41ce2bd23ced04f',
+          refundAddress: '0a81e8be41b21f651a71aab1a85c6813b8bbccf8',
+          secretHash: 'ffffffffffffffffffffffffffffffffffffffffffffffffffffffffffffffff',
+          expiration
+        })).to.throw().property('name', 'InvalidExpirationError')
       }
 
       it('should throw error with 0 expiration', () => {
@@ -211,18 +124,23 @@
 
     describe('Swap contract secretHash validation', () => {
       it('should accept valid secretHash', () => {
-        provider.createSwapScript('5acbf79d0cf4139a6c3eca85b41ce2bd23ced04f',
-          '0a81e8be41b21f651a71aab1a85c6813b8bbccf8',
-          'ffffffffffffffffffffffffffffffffffffffffffffffffffffffffffffffff',
-          1468194353)
+        provider.createSwapScript({
+          value: new BigNumber(111),
+          recipientAddress: '5acbf79d0cf4139a6c3eca85b41ce2bd23ced04f',
+          refundAddress: '0a81e8be41b21f651a71aab1a85c6813b8bbccf8',
+          secretHash: 'ffffffffffffffffffffffffffffffffffffffffffffffffffffffffffffffff',
+          expiration: 1468194353
+        })
       })
 
       function testSecretHash (secretHash) {
-        return expect(() => provider.createSwapScript('5acbf79d0cf4139a6c3eca85b41ce2bd23ced04f',
-          '0a81e8be41b21f651a71aab1a85c6813b8bbccf8',
+        return expect(() => provider.createSwapScript({
+          value: new BigNumber(111),
+          recipientAddress: '5acbf79d0cf4139a6c3eca85b41ce2bd23ced04f',
+          refundAddress: '0a81e8be41b21f651a71aab1a85c6813b8bbccf8',
           secretHash,
-          1468194353))
-          .to.throw().property('name', 'InvalidSecretError')
+          expiration: 1468194353
+        })).to.throw().property('name', 'InvalidSecretError')
       }
 
       it('should throw when secretHash too small', () => {
@@ -236,7 +154,6 @@
       it('should throw when secretHash not hex', () => {
         testSecretHash('OPOPOPOPOPOPOPOPOPOPOPOPOPOPOPOPOPOPOPOPOPOPOPOPOPOPOPOPOPOPOPOP')
       })
->>>>>>> 5a5ce34d
     })
   })
 })