import Provider from '@liquality/provider'
import { padHexStart } from '@liquality/crypto'
import { addressToString } from '@liquality/utils'
import { remove0x } from '@liquality/ethereum-utils'

import { version } from '../package.json'

export default class EthereumSwapProvider extends Provider {
  createSwapScript (recipientAddress, refundAddress, secretHash, expiration) {
    recipientAddress = remove0x(addressToString(recipientAddress))
    refundAddress = remove0x(addressToString(refundAddress))

    const dataSizeBase = 112
    const redeemDestinationBase = 66
    const refundDestinationBase = 89
    const expirationHex = expiration.toString(16)
    const expirationEncoded = padHexStart(expirationHex) // Pad with 0
    const expirationSize = expirationEncoded.length / 2
    const expirationPushOpcode = (0x60 - 1 + expirationSize).toString(16)
    const redeemDestinationEncoded = (redeemDestinationBase + expirationSize).toString(16)
    const refundDestinationEncoded = (refundDestinationBase + expirationSize).toString(16)
    const dataSizeEncoded = (dataSizeBase + expirationSize).toString(16)

    return [
      // Constructor
      '60', dataSizeEncoded, // PUSH1 {dataSizeEncoded}
      '80', // DUP1
      '60', '0b', // PUSH1 0b
      '60', '00', // PUSH1 00
      '39', // CODECOPY
      '60', '00', // PUSH1 00
      'f3', // RETURN

      // Contract
      '60', '20', // PUSH1 20

      // Get secret
      '80', // DUP1
      '60', '00', // PUSH1 00
      '80', // DUP1
      '37', // CALLDATACOPY

      // SHA256
      '60', '21', // PUSH1 21
      '81', // DUP2
      '60', '00', // PUSH1 00
      '80', // DUP1
      '60', '02', // PUSH1 02
      '60', '48', // PUSH1 48
      'f1', // CALL

      // Validate with secretHash
      '7f', secretHash, // PUSH32 {secretHashEncoded}
      '60', '21', // PUSH1 21
      '51', // MLOAD
      '14', // EQ
      '16', // AND (to make sure CALL succeeded)
      // Redeem if secret is valid
      '60', redeemDestinationEncoded, // PUSH1 {redeemDestinationEncoded}
      '57', // JUMPI

      // Check time lock
      expirationPushOpcode, // PUSH{expirationSize}
      expirationEncoded, // {expirationEncoded}
      '42', // TIMESTAMP
      '11', // GT
      // Refund if timelock passed
      '60', refundDestinationEncoded, // PUSH1 {refundDestinationEncoded}
      '57',

      'fe', // INVALID

      '5b', // JUMPDEST
      '73', recipientAddress, // PUSH20 {recipientAddressEncoded}
      'ff', // SELF-DESTRUCT

      '5b', // JUMPDEST
      '73', refundAddress, // PUSH20 {refundAddressEncoded}
      'ff' // SELF-DESTRUCT
    ].join('').toLowerCase()
  }

  async initiateSwap (value, recipientAddress, refundAddress, secretHash, expiration, gasPrice) {
    const bytecode = this.createSwapScript(recipientAddress, refundAddress, secretHash, expiration)
    return this.getMethod('sendTransaction')(null, value, bytecode, gasPrice)
  }

  async claimSwap (initiationTxHash, recipientAddress, refundAddress, secret, expiration, gasPrice) {
    const initiationTransaction = await this.getMethod('getTransactionReceipt')(initiationTxHash)
<<<<<<< HEAD
    return this.getMethod('sendTransaction')(initiationTransaction.contractAddress, 0, secret, gasPrice)
=======
    if (!initiationTransaction) throw new Error('Transaction receipt is not available')

    return this.getMethod('sendTransaction')(initiationTransaction.contractAddress, 0, secret)
>>>>>>> 6bd9c2a3
  }

  async refundSwap (initiationTxHash, recipientAddress, refundAddress, secretHash, expiration, gasPrice) {
    const initiationTransaction = await this.getMethod('getTransactionReceipt')(initiationTxHash)
<<<<<<< HEAD
    return this.getMethod('sendTransaction')(initiationTransaction.contractAddress, 0, '', gasPrice)
=======
    if (!initiationTransaction) throw new Error('Transaction receipt is not available')

    return this.getMethod('sendTransaction')(initiationTransaction.contractAddress, 0, '')
>>>>>>> 6bd9c2a3
  }

  doesTransactionMatchInitiation (transaction, value, recipientAddress, refundAddress, secretHash, expiration) {
    const data = this.createSwapScript(recipientAddress, refundAddress, secretHash, expiration)
    return transaction.input === data && transaction.value === value
  }

  doesTransactionMatchClaim (transaction, initiationTransaction) {
    return transaction.to === initiationTransaction.contractAddress && transaction.input.length === 64
  }

  async verifyInitiateSwapTransaction (initiationTxHash, value, recipientAddress, refundAddress, secretHash, expiration) {
    const initiationTransaction = await this.getMethod('getTransactionByHash')(initiationTxHash)
    if (!initiationTransaction) return false

    const initiationTransactionReceipt = await this.getMethod('getTransactionReceipt')(initiationTxHash)
    if (!initiationTransaction) throw new Error('Transaction receipt is not available')

    const transactionMatchesSwapParams = this.doesTransactionMatchInitiation(
      initiationTransaction,
      value,
      recipientAddress,
      refundAddress,
      secretHash,
      expiration
    )

    return transactionMatchesSwapParams && initiationTransactionReceipt.status === '1'
  }

  async findSwapTransaction (blockNumber, predicate) {
    const block = await this.getMethod('getBlockByNumber')(blockNumber, true)
    if (block) {
      return block.transactions.find(tx => predicate(tx, block))
    }
  }

  async findInitiateSwapTransaction (value, recipientAddress, refundAddress, secretHash, expiration, blockNumber) {
    return this.findSwapTransaction(blockNumber, transaction => this.doesTransactionMatchInitiation(transaction, value, recipientAddress, refundAddress, secretHash, expiration))
  }

  async findClaimSwapTransaction (initiationTxHash, recipientAddress, refundAddress, secretHash, expiration, blockNumber) {
    const initiationTransaction = await this.getMethod('getTransactionReceipt')(initiationTxHash)
    if (!initiationTransaction) throw new Error('Transaction receipt is not available')

    const transaction = await this.findSwapTransaction(blockNumber, transaction => this.doesTransactionMatchClaim(transaction, initiationTransaction))
    if (!transaction) return

    const transactionReceipt = await this.getMethod('getTransactionReceipt')(transaction.hash)
    if (transactionReceipt && transactionReceipt.status === '1') {
      transaction.secret = await this.getSwapSecret(transaction.hash)
      return transaction
    }
  }

  async getSwapSecret (claimTxHash) {
    const claimTransaction = await this.getMethod('getTransactionByHash')(claimTxHash)
    return claimTransaction.input
  }

  async findRefundSwapTransaction (initiationTxHash, recipientAddress, refundAddress, secretHash, expiration, blockNumber) {
    const initiationTransaction = await this.getMethod('getTransactionReceipt')(initiationTxHash)
    if (!initiationTransaction) throw new Error('Transaction receipt is not available')

    const refundSwapTransaction = await this.findSwapTransaction(blockNumber, (transaction, block) =>
      transaction.to === initiationTransaction.contractAddress &&
      transaction.input === '' &&
      block.timestamp >= expiration
    )
    return refundSwapTransaction
  }
}

EthereumSwapProvider.version = version<|MERGE_RESOLUTION|>--- conflicted
+++ resolved
@@ -87,24 +87,16 @@
 
   async claimSwap (initiationTxHash, recipientAddress, refundAddress, secret, expiration, gasPrice) {
     const initiationTransaction = await this.getMethod('getTransactionReceipt')(initiationTxHash)
-<<<<<<< HEAD
-    return this.getMethod('sendTransaction')(initiationTransaction.contractAddress, 0, secret, gasPrice)
-=======
     if (!initiationTransaction) throw new Error('Transaction receipt is not available')
 
-    return this.getMethod('sendTransaction')(initiationTransaction.contractAddress, 0, secret)
->>>>>>> 6bd9c2a3
+    return this.getMethod('sendTransaction')(initiationTransaction.contractAddress, 0, secret, gasPrice)
   }
 
   async refundSwap (initiationTxHash, recipientAddress, refundAddress, secretHash, expiration, gasPrice) {
     const initiationTransaction = await this.getMethod('getTransactionReceipt')(initiationTxHash)
-<<<<<<< HEAD
-    return this.getMethod('sendTransaction')(initiationTransaction.contractAddress, 0, '', gasPrice)
-=======
     if (!initiationTransaction) throw new Error('Transaction receipt is not available')
 
-    return this.getMethod('sendTransaction')(initiationTransaction.contractAddress, 0, '')
->>>>>>> 6bd9c2a3
+    return this.getMethod('sendTransaction')(initiationTransaction.contractAddress, 0, '', gasPrice)
   }
 
   doesTransactionMatchInitiation (transaction, value, recipientAddress, refundAddress, secretHash, expiration) {
