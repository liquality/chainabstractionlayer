import { isArray, flatten } from 'lodash'
import BigNumber from 'bignumber.js'

import JsonRpcProvider from '@liquality/jsonrpc-provider'
import { addressToString } from '@liquality/utils'

import { version } from '../package.json'

export default class BitcoinRpcProvider extends JsonRpcProvider {
  constructor (uri, username, password, numberOfBlockConfirmation = 1, defaultFeePerByte = 3) {
    super(uri, username, password)
    this._numberOfBlockConfirmation = numberOfBlockConfirmation
    this._defaultFeePerByte = defaultFeePerByte
  }

  async decodeRawTransaction (rawTransaction) {
    const data = await this.jsonrpc('decoderawtransaction', rawTransaction)
    const { txid: hash, vout } = data
    const value = vout.reduce((p, n) => p + parseInt(n.value), 0)
    const output = { hash, value, _raw: { hex: rawTransaction, data } }
    return output
  }

  async getFeePerByte (numberOfBlocks = this._numberOfBlockConfirmation) {
    try {
      const { feerate } = await this.jsonrpc('estimatesmartfee', numberOfBlocks)

      if (feerate && feerate > 0) {
        return Math.ceil((feerate * 1e8) / 1024)
      }

      throw new Error('Invalid estimated fee')
    } catch (e) {
      return this._defaultFeePerByte
    }
  }

  async sendTransaction (to, value) {
    to = addressToString(to)
    value = BigNumber(value).dividedBy(1e8).toNumber()
    return this.jsonrpc('sendtoaddress', to, value)
  }

<<<<<<< HEAD
=======
  async sendBatchTransaction (transactions) {
    let outputs = {}
    for (const tx of transactions) {
      outputs[addressToString(tx.to)] = BigNumber(tx.value).dividedBy(1e8).toNumber()
    }
    const rawTxOutputs = await this.createRawTransaction([], outputs)
    const rawTxFunded = await this.fundRawTransaction(rawTxOutputs)
    const rawTxSigned = await this.signRawTransaction(rawTxFunded.hex)
    return this.sendRawTransaction(rawTxSigned.hex)
  }

  async dumpPrivKey (address) {
    address = addressToString(address)
    return this.jsonrpc('dumpprivkey', address)
  }

  async signRawTransaction (hexstring, prevtxs, privatekeys, sighashtype) {
    return this.jsonrpc('signrawtransaction', hexstring, prevtxs, privatekeys)
  }

  async createRawTransaction (transactions, outputs) {
    return this.jsonrpc('createrawtransaction', transactions, outputs)
  }

  async fundRawTransaction (hexstring) {
    return this.jsonrpc('fundrawtransaction', hexstring)
  }

>>>>>>> 8336ed3c
  async isAddressUsed (address) {
    const amountReceived = await this.getReceivedByAddress(address)

    return amountReceived > 0
  }

  async getBalance (addresses) {
    if (!isArray(addresses)) {
      addresses = [ addresses ]
    }

    const _utxos = await this.getUnspentTransactions(addresses)
    const utxos = flatten(_utxos)

    return utxos
      .reduce((acc, utxo) => acc.plus(utxo.satoshis), new BigNumber(0))
  }

  async getUnspentTransactions (addresses) {
    addresses = addresses.map(addressToString)
    const utxos = await this.jsonrpc('listunspent', 0, 9999999, addresses)
    return utxos.map(utxo => ({ ...utxo, satoshis: BigNumber(utxo.amount).times(1e8).toNumber() }))
  }

  async getReceivedByAddress (address) {
    address = addressToString(address)
    return this.jsonrpc('getreceivedbyaddress', address)
  }

  async importAddresses (addresses) {
    const request = addresses.map(address => ({ scriptPubKey: { address }, timestamp: 0 }))
    return this.jsonrpc('importmulti', request)
  }

  async getTransactionHex (transactionHash) {
    return this.jsonrpc('getrawtransaction', transactionHash)
  }

  async generateBlock (numberOfBlocks) {
    return this.jsonrpc('generate', numberOfBlocks)
  }

  async getBlockByHash (blockHash, includeTx = false) {
    const data = await this.jsonrpc('getblock', blockHash)
    const {
      hash,
      height: number,
      time: timestamp,
      difficulty,
      size,
      previousblockhash: parentHash,
      nonce,
      confirmations
    } = data
    let { tx: transactions } = data

    if (includeTx) {
      const txs = transactions.map(this.getMethod('getTransactionByHash'))
      transactions = await Promise.all(txs)
    }

    return {
      hash,
      number,
      timestamp,
      difficulty,
      size,
      parentHash,
      nonce,
      transactions,
      confirmations
    }
  }

  async getBlockByNumber (blockNumber, includeTx) {
    return this.getBlockByHash(await this.jsonrpc('getblockhash', blockNumber), includeTx)
  }

  async getBlockHeight () {
    return this.jsonrpc('getblockcount')
  }

  async getTransactionByHash (transactionHash) {
    return this.getRawTransactionByHash(transactionHash, true)
  }

  async getRawTransactionByHash (transactionHash, decode = false) {
    const tx = await this.jsonrpc('getrawtransaction', transactionHash, decode ? 1 : 0)
    if (!decode) return tx
    const value = tx.vout.reduce((p, n) => p.plus(BigNumber(n.value).times(1e8)), BigNumber(0))
    const result = {
      hash: tx.txid,
      value: value.toNumber(),
      _raw: tx,
      confirmations: 0
    }

    if (tx.confirmations > 0) {
      const block = await this.getBlockByHash(tx.blockhash)
      Object.assign(result, {
        blockHash: block.hash,
        blockNumber: block.number,
        confirmations: tx.confirmations
      })
    }

    return result
  }

  async sendRawTransaction (rawTransaction) {
    return this.jsonrpc('sendrawtransaction', rawTransaction)
  }
}

BitcoinRpcProvider.version = version<|MERGE_RESOLUTION|>--- conflicted
+++ resolved
@@ -41,37 +41,6 @@
     return this.jsonrpc('sendtoaddress', to, value)
   }
 
-<<<<<<< HEAD
-=======
-  async sendBatchTransaction (transactions) {
-    let outputs = {}
-    for (const tx of transactions) {
-      outputs[addressToString(tx.to)] = BigNumber(tx.value).dividedBy(1e8).toNumber()
-    }
-    const rawTxOutputs = await this.createRawTransaction([], outputs)
-    const rawTxFunded = await this.fundRawTransaction(rawTxOutputs)
-    const rawTxSigned = await this.signRawTransaction(rawTxFunded.hex)
-    return this.sendRawTransaction(rawTxSigned.hex)
-  }
-
-  async dumpPrivKey (address) {
-    address = addressToString(address)
-    return this.jsonrpc('dumpprivkey', address)
-  }
-
-  async signRawTransaction (hexstring, prevtxs, privatekeys, sighashtype) {
-    return this.jsonrpc('signrawtransaction', hexstring, prevtxs, privatekeys)
-  }
-
-  async createRawTransaction (transactions, outputs) {
-    return this.jsonrpc('createrawtransaction', transactions, outputs)
-  }
-
-  async fundRawTransaction (hexstring) {
-    return this.jsonrpc('fundrawtransaction', hexstring)
-  }
-
->>>>>>> 8336ed3c
   async isAddressUsed (address) {
     const amountReceived = await this.getReceivedByAddress(address)
 
@@ -184,6 +153,29 @@
   async sendRawTransaction (rawTransaction) {
     return this.jsonrpc('sendrawtransaction', rawTransaction)
   }
+
+  async sendBatchTransaction (transactions) {
+    let outputs = {}
+    for (const tx of transactions) {
+      outputs[addressToString(tx.to)] = BigNumber(tx.value).dividedBy(1e8).toNumber()
+    }
+    const rawTxOutputs = await this.createRawTransaction([], outputs)
+    const rawTxFunded = await this.fundRawTransaction(rawTxOutputs)
+    const rawTxSigned = await this.signRawTransaction(rawTxFunded.hex)
+    return this.sendRawTransaction(rawTxSigned.hex)
+  }
+
+  async signRawTransaction (hexstring, prevtxs, privatekeys, sighashtype) {
+    return this.jsonrpc('signrawtransaction', hexstring, prevtxs, privatekeys)
+  }
+
+  async createRawTransaction (transactions, outputs) {
+    return this.jsonrpc('createrawtransaction', transactions, outputs)
+  }
+
+  async fundRawTransaction (hexstring) {
+    return this.jsonrpc('fundrawtransaction', hexstring)
+  }
 }
 
 BitcoinRpcProvider.version = version