{
  "$id": "https://dev.liquality.com/schema/block.json",
  "title": "Block",
  "description": "Blockchain block",
  "type": "object",
<<<<<<< HEAD
  "required": [ "number", "hash", "timestamp", "size", "nonce" ],
=======
  "required": [ "number", "hash", "timestamp", "size", "parentHash" ],
>>>>>>> 7b35622f
  "properties": {
    "hash": {
      "type": "string",
      "title": "Hash",
      "pattern": "^([A-Fa-f0-9]{64})$"
    },
    "number": {
      "type": "number",
      "title": "Number",
      "minimum": 0
    },
    "timestamp": {
      "type": "number",
      "title": "Timestamp",
      "minimum": 0
    },
    "difficulty": {
      "type": "number",
      "title": "Difficulty",
      "minLength": 1
    },
    "size": {
      "type": "number",
      "title": "Size",
      "minimum": 0
    },
    "parentHash": {
      "type": "string",
      "title": "Parent Hash",
      "pattern": "^([A-Fa-f0-9]{64})$"
    },
    "nonce": {
      "type": "number",
      "title": "Nonce",
      "minimum": 0
    },
    "_raw": {
      "type": "object"
    }
  }
}<|MERGE_RESOLUTION|>--- conflicted
+++ resolved
@@ -3,11 +3,7 @@
   "title": "Block",
   "description": "Blockchain block",
   "type": "object",
-<<<<<<< HEAD
-  "required": [ "number", "hash", "timestamp", "size", "nonce" ],
-=======
-  "required": [ "number", "hash", "timestamp", "size", "parentHash" ],
->>>>>>> 7b35622f
+  "required": [ "number", "hash", "timestamp", "size" ],
   "properties": {
     "hash": {
       "type": "string",
