--- conflicted
+++ resolved
@@ -1,11 +1,6 @@
 {
   "name": "@liquality/schema",
-<<<<<<< HEAD
-  "version": "0.8.14",
-=======
-  "umdName": "Schema",
   "version": "0.9.0",
->>>>>>> 31a8d453
   "description": "",
   "module": "dist/index.js",
   "main": "dist/index.js",
