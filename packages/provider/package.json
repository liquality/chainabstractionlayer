{
  "name": "@liquality/provider",
<<<<<<< HEAD
  "version": "0.8.14",
=======
  "umdName": "Provider",
  "umdExport": "default",
  "version": "0.9.0",
>>>>>>> 31a8d453
  "description": "",
  "module": "dist/index.js",
  "main": "dist/index.js",
  "types": "dist/lib/index.d.ts",
  "directories": {
    "dist": "dist",
    "src": "lib"
  },
  "files": [
    "dist",
    "lib"
  ],
  "scripts": {
    "build": "webpack --config ../../webpack/webpack.typescript.config.js"
  },
  "author": "Liquality <info@liquality.io>",
  "license": "MIT",
  "dependencies": {
    "@liquality/types": "file:../types"
  },
  "engines": {
    "node": "~8.12.0"
  },
  "homepage": "https://github.com/liquality/chainabstractionlayer#readme",
  "repository": {
    "type": "git",
    "url": "git+https://github.com/liquality/chainabstractionlayer.git"
  },
  "bugs": {
    "url": "https://github.com/liquality/chainabstractionlayer/issues"
  },
  "publishConfig": {
    "access": "public"
  },
  "sideEffects": false
}<|MERGE_RESOLUTION|>--- conflicted
+++ resolved
@@ -1,12 +1,6 @@
 {
   "name": "@liquality/provider",
-<<<<<<< HEAD
-  "version": "0.8.14",
-=======
-  "umdName": "Provider",
-  "umdExport": "default",
   "version": "0.9.0",
->>>>>>> 31a8d453
   "description": "",
   "module": "dist/index.js",
   "main": "dist/index.js",
