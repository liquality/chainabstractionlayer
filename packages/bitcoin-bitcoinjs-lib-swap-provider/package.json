--- conflicted
+++ resolved
@@ -19,22 +19,13 @@
   "license": "MIT",
   "dependencies": {
     "@babel/runtime": "^7.4.3",
-<<<<<<< HEAD
-    "@liquality/bitcoin-networks": "^0.2.6",
-    "@liquality/bitcoin-utils": "^0.2.6",
-    "@liquality/crypto": "^0.2.6",
-    "@liquality/provider": "^0.2.6",
-    "@liquality/utils": "^0.2.6",
-    "bignumber.js": "^9.0.0",
-    "bitcoinjs-lib": "^5.0.5"
-=======
     "@liquality/bitcoin-networks": "^0.2.7",
     "@liquality/bitcoin-utils": "^0.2.7",
     "@liquality/crypto": "^0.2.7",
     "@liquality/provider": "^0.2.7",
     "@liquality/utils": "^0.2.7",
-    "bitcoinjs-lib": "https://github.com/h4v0kr/bitcoinjs-lib"
->>>>>>> 95298437
+    "bignumber.js": "^9.0.0",
+    "bitcoinjs-lib": "^5.0.5"
   },
   "engines": {
     "node": "~8.12.0"
